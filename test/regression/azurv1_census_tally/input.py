import numpy as np
from pprint import pprint
import mcdc, mpi4py, h5py

# =============================================================================
# Set model
# =============================================================================
# Infinite medium with isotropic plane surface at the center
# Based on Ganapol LA-UR-01-1854 (AZURV1 benchmark)
# Effective scattering ratio c = 1.1

# Set materials
m = mcdc.material(
    capture=np.array([1.0 / 3.0]),
    scatter=np.array([[1.0 / 3.0]]),
    fission=np.array([1.0 / 3.0]),
    nu_p=np.array([2.3]),
)

# Set surfaces
s1 = mcdc.surface("plane-x", x=-1e10, bc="reflective")
s2 = mcdc.surface("plane-x", x=1e10, bc="reflective")

# Set cells
mcdc.cell(+s1 & -s2, m)

# =============================================================================
# Set source
# =============================================================================
# Isotropic pulse at x=t=0

mcdc.source(point=[0.0, 0.0, 0.0], isotropic=True, time=[1e-10, 1e-10])

# =============================================================================
# Set tally, setting, and run mcdc
# =============================================================================

mcdc.tally.mesh_tally(
    scores=["flux"],
    x=np.linspace(-20.5, 20.5, 202),
    t=np.linspace(0.0, 20.0, 21),
)

# Setting
mcdc.setting(N_particle=50, census_bank_buff=5, source_bank_buff=5, N_batch=5)
mcdc.time_census(np.linspace(0.0, 20.0, 5)[1:], tally_frequency=5)
mcdc.population_control()

# Run
mcdc.run()
<<<<<<< HEAD
mcdc.recombine_tallies()
=======

# Combine the tally output into a single file
if mpi4py.MPI.COMM_WORLD.Get_rank() == 0:
    phi = np.zeros((20, 201))
    phi_sd = np.zeros((20, 201))
    N_census = 3
    N_batch = 5
    for i_census in range(N_census):
        for i_batch in range(N_batch):
            with h5py.File(
                "output-batch_%i-census_%i.h5" % (i_batch, i_census), "r"
            ) as f:
                phi_score = f["tallies/mesh_tally_0/flux/score"][:]
                phi[5 * i_census : 5 * i_census + 5, :] += phi_score
                phi_sd[5 * i_census : 5 * i_census + 5, :] += phi_score * phi_score
    phi /= N_batch
    phi_sd = np.sqrt((phi_sd / N_batch - np.square(phi)) / (N_batch - 1))

    # Write the results
    with h5py.File("output.h5", "a") as f:
        f.create_dataset("tallies/mesh_tally_0/flux/mean", data=phi)
        f.create_dataset("tallies/mesh_tally_0/flux/sdev", data=phi_sd)
MPI.COMM_WORLD.Barrier()
>>>>>>> 8ec54d8e
<|MERGE_RESOLUTION|>--- conflicted
+++ resolved
@@ -48,30 +48,4 @@
 
 # Run
 mcdc.run()
-<<<<<<< HEAD
 mcdc.recombine_tallies()
-=======
-
-# Combine the tally output into a single file
-if mpi4py.MPI.COMM_WORLD.Get_rank() == 0:
-    phi = np.zeros((20, 201))
-    phi_sd = np.zeros((20, 201))
-    N_census = 3
-    N_batch = 5
-    for i_census in range(N_census):
-        for i_batch in range(N_batch):
-            with h5py.File(
-                "output-batch_%i-census_%i.h5" % (i_batch, i_census), "r"
-            ) as f:
-                phi_score = f["tallies/mesh_tally_0/flux/score"][:]
-                phi[5 * i_census : 5 * i_census + 5, :] += phi_score
-                phi_sd[5 * i_census : 5 * i_census + 5, :] += phi_score * phi_score
-    phi /= N_batch
-    phi_sd = np.sqrt((phi_sd / N_batch - np.square(phi)) / (N_batch - 1))
-
-    # Write the results
-    with h5py.File("output.h5", "a") as f:
-        f.create_dataset("tallies/mesh_tally_0/flux/mean", data=phi)
-        f.create_dataset("tallies/mesh_tally_0/flux/sdev", data=phi_sd)
-MPI.COMM_WORLD.Barrier()
->>>>>>> 8ec54d8e
