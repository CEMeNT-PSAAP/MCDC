# setup.py
build
.eggs
mcdc.egg-info

# Python cache
__pycache__
*.pyc
*.nbc
*.nbi

# Editor
.spyproject
*.swp

# Output
output*.h5
<<<<<<< HEAD
*_output.h5
=======
*output.h5
>>>>>>> 69b33ea7
*.png
*.mp4
*.gif

# Cluster job
*.out
*.pbs

# Misc.
tmp
tmp.py
tmp_*
*_tmp.py
*.core
.DS_Store # for mac users
**/.DS_Store

# test cache
.pytest_cache
pytestdebug.log<|MERGE_RESOLUTION|>--- conflicted
+++ resolved
@@ -15,11 +15,7 @@
 
 # Output
 output*.h5
-<<<<<<< HEAD
-*_output.h5
-=======
 *output.h5
->>>>>>> 69b33ea7
 *.png
 *.mp4
 *.gif
