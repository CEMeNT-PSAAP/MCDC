--- conflicted
+++ resolved
@@ -2339,7 +2339,6 @@
 
 
 @njit
-<<<<<<< HEAD
 def census_based_tally_output(data, mcdc):
     idx_batch = mcdc["idx_batch"]
     idx_census = mcdc["idx_census"]
@@ -2442,8 +2441,6 @@
 
 
 @njit
-=======
->>>>>>> a7bca115
 def dd_closeout(data, mcdc):
     tally_bin = data[TALLY]
 
