import math

from mpi4py import MPI
from numba import njit, objmode, literal_unroll
import numba

import mcdc.type_ as type_

from mcdc.constant import *
from mcdc.print_ import print_error
from mcdc.type_ import score_list
from mcdc.loop import loop_source


# =============================================================================
# Domain Decomposition
# =============================================================================


# =============================================================================
# Domain crossing event
# =============================================================================


@njit
def domain_crossing(P, mcdc):
    # Domain mesh crossing
    max_size = mcdc["technique"]["exchange_rate"]  # /1e4)*mcdc["mpi_work_size"])
    if mcdc["technique"]["domain_decomp"] and P["alive"] == True:
        mesh = mcdc["technique"]["domain_mesh"]
        # Determine which dimension is crossed
        x, y, z, t, flag = mesh_crossing_evaluate(P, mesh)
        # Score on tally
        if flag == MESH_X and P["ux"] > 0:
            add_particle(copy_particle(P), mcdc["bank_domain_xp"])
            if mcdc["bank_domain_xp"]["size"] == max_size:
                dd_particle_send(mcdc)
        if flag == MESH_X and P["ux"] < 0:
            add_particle(copy_particle(P), mcdc["bank_domain_xn"])
            if mcdc["bank_domain_xn"]["size"] == max_size:
                dd_particle_send(mcdc)
        if flag == MESH_Y and P["uy"] > 0:
            add_particle(copy_particle(P), mcdc["bank_domain_yp"])
            if mcdc["bank_domain_yp"]["size"] == max_size:
                dd_particle_send(mcdc)
        if flag == MESH_Y and P["uy"] < 0:
            add_particle(copy_particle(P), mcdc["bank_domain_yn"])
            if mcdc["bank_domain_yn"]["size"] == max_size:
                dd_particle_send(mcdc)
        if flag == MESH_Z and P["uz"] > 0:
            add_particle(copy_particle(P), mcdc["bank_domain_zp"])
            if mcdc["bank_domain_zp"]["size"] == max_size:
                dd_particle_send(mcdc)

        if flag == MESH_Z and P["uz"] < 0:
            add_particle(copy_particle(P), mcdc["bank_domain_zn"])
            if mcdc["bank_domain_zn"]["size"] == max_size:
                dd_particle_send(mcdc)
        P["alive"] = False


# =============================================================================
# Send full domain bank
# =============================================================================


def dd_particle_send(mcdc):
    with objmode(size="int64"):
        for i in range(
            max(
                len(mcdc["technique"]["xp_neigh"]),
                len(mcdc["technique"]["xn_neigh"]),
                len(mcdc["technique"]["yp_neigh"]),
                len(mcdc["technique"]["yn_neigh"]),
                len(mcdc["technique"]["zp_neigh"]),
                len(mcdc["technique"]["zn_neigh"]),
            )
        ):
            if mcdc["technique"]["xp_neigh"].size > i:
                size = mcdc["bank_domain_xp"]["size"]
                bank = np.array(mcdc["bank_domain_xp"]["particles"][:size])
                for particle in bank:
                    particle["w"] /= int(len(mcdc["technique"]["xp_neigh"]))
                size_s=bank.size
                request1 = MPI.COMM_WORLD.send(
                    bank, dest=mcdc["technique"]["xp_neigh"][i], tag=1
                )
    

            if mcdc["technique"]["xn_neigh"].size > i:
                size = mcdc["bank_domain_xn"]["size"]
                bank = np.array(mcdc["bank_domain_xn"]["particles"][:size])
                for particle in bank:
                    particle["w"] /= int(len(mcdc["technique"]["xn_neigh"]))
                request2 = MPI.COMM_WORLD.send(
                    bank, dest=mcdc["technique"]["xn_neigh"][i], tag=2
                )

            if mcdc["technique"]["yp_neigh"].size > i:
                size = mcdc["bank_domain_yp"]["size"]
                bank = np.array(mcdc["bank_domain_yp"]["particles"][:size])
                for particle in bank:
                    particle["w"] /= int(len(mcdc["technique"]["yp_neigh"]))
                request3 = MPI.COMM_WORLD.send(
                    bank, dest=mcdc["technique"]["yp_neigh"][i], tag=3
                )

            if mcdc["technique"]["yn_neigh"].size > i:
                size = mcdc["bank_domain_yn"]["size"]
                bank = np.array(mcdc["bank_domain_yn"]["particles"][:size])
                for particle in bank:
                    particle["w"] /= int(len(mcdc["technique"]["yn_neigh"]))
                request4 = MPI.COMM_WORLD.send(
                    bank, dest=mcdc["technique"]["yn_neigh"][i], tag=4
                )

            if mcdc["technique"]["zp_neigh"].size > i:
                size = mcdc["bank_domain_zp"]["size"]
                bank = np.array(mcdc["bank_domain_zp"]["particles"][:size])
                for particle in bank:
                    particle["w"] /= int(len(mcdc["technique"]["zp_neigh"]))
                request5 = MPI.COMM_WORLD.send(
                    bank, dest=mcdc["technique"]["zp_neigh"][i], tag=5
                )

            if mcdc["technique"]["zn_neigh"].size > i:
                size = mcdc["bank_domain_zn"]["size"]
                bank = np.array(mcdc["bank_domain_zn"]["particles"][:size])
                for particle in bank:
                    particle["w"] /= int(len(mcdc["technique"]["zn_neigh"]))
                request6 = MPI.COMM_WORLD.send(
                    bank, dest=mcdc["technique"]["zn_neigh"][i], tag=6
                )

        mcdc["bank_domain_xp"]["size"] = 0
        mcdc["bank_domain_xn"]["size"] = 0
        mcdc["bank_domain_yp"]["size"] = 0
        mcdc["bank_domain_yn"]["size"] = 0
        mcdc["bank_domain_zp"]["size"] = 0
        mcdc["bank_domain_zn"]["size"] = 0


# =============================================================================
# Recieve particles and clear banks
# =============================================================================


def dd_particle_receive(mcdc):
    buff = np.zeros(
        mcdc["bank_domain_xp"]["particles"].shape[0], dtype=type_.particle_record
    )

    with objmode(size="int64"):
        bankr = mcdc["bank_active"]["particles"][:0]
        size_old = bankr.shape[0]
        for i in range(
            max(
                len(mcdc["technique"]["xp_neigh"]),
                len(mcdc["technique"]["xn_neigh"]),
                len(mcdc["technique"]["yp_neigh"]),
                len(mcdc["technique"]["yn_neigh"]),
                len(mcdc["technique"]["zp_neigh"]),
                len(mcdc["technique"]["zn_neigh"]),
            )
        ):
            if mcdc["technique"]["xp_neigh"].size > i:
                received1 = MPI.COMM_WORLD.irecv(
                    source=mcdc["technique"]["xp_neigh"][i], tag=2
                )
                if received1.Get_status():
                    bankr = np.append(bankr, received1.wait())
                else:
                    MPI.Request.cancel(received1)
            if mcdc["technique"]["xn_neigh"].size > i:
                received2 = MPI.COMM_WORLD.irecv(
                    source=mcdc["technique"]["xn_neigh"][i], tag=1
                )
                if received2.Get_status():
                    bankr = np.append(bankr, received2.wait())
                else:
                    MPI.Request.cancel(received2)
            if mcdc["technique"]["yp_neigh"].size > i:
                received3 = MPI.COMM_WORLD.irecv(
                    source=mcdc["technique"]["yp_neigh"][i], tag=4
                )
                if received3.Get_status():
                    bankr = np.append(bankr, received3.wait())
                else:
                    MPI.Request.cancel(received3)
            if mcdc["technique"]["yn_neigh"].size > i:
                received4 = MPI.COMM_WORLD.irecv(
                    source=mcdc["technique"]["yn_neigh"][i], tag=3
                )
                if received4.Get_status():
                    bankr = np.append(bankr, received4.wait())
                else:
                    MPI.Request.cancel(received4)
            if mcdc["technique"]["zp_neigh"].size > i:
                received5 = MPI.COMM_WORLD.irecv(
                    source=mcdc["technique"]["zp_neigh"][i], tag=6
                )
                if received5.Get_status():
                    bankr = np.append(bankr, received5.wait())
                else:
                    MPI.Request.cancel(received5)

            if mcdc["technique"]["zn_neigh"].size > i:
                received6 = MPI.COMM_WORLD.irecv(
                    source=mcdc["technique"]["zn_neigh"][i], tag=5
                )
                if received6.Get_status():
                    bankr = np.append(bankr, received6.wait())
                else:
                    MPI.Request.cancel(received6)

        size = bankr.shape[0]
        # Set output buffer
        for i in range(size):
            buff[i] = bankr[i]
        # if (size-size_old)>0:
        #print("recieved",size-size_old,"particles, in domain",mcdc["d_idx"])
    # Set source bank from buffer
    for i in range(size):
        add_particle(buff[i], mcdc["bank_active"])


# =============================================================================
# Particle in domain
# =============================================================================


# Check if particle is in domain
def particle_in_domain(P, mcdc):
    d_idx = mcdc["d_idx"]
    d_Nx = mcdc["technique"]["domain_mesh"]["x"].size - 1
    d_Ny = mcdc["technique"]["domain_mesh"]["y"].size - 1
    d_Nz = mcdc["technique"]["domain_mesh"]["z"].size - 1
    d_ix = d_idx % d_Nx
    d_iy = int(((d_idx - d_ix) / d_Nx) % d_Ny)
    d_iz = int((((d_idx - d_ix) / d_Nx - d_iy) / d_Ny) % d_Nz)

    x_cell = binary_search(P["x"], mcdc["technique"]["domain_mesh"]["x"])
    y_cell = binary_search(P["y"], mcdc["technique"]["domain_mesh"]["y"])
    z_cell = binary_search(P["z"], mcdc["technique"]["domain_mesh"]["z"])
    # print("xc",x_cell,"yc",y_cell,"zc",z_cell,"x",P["x"],"y",P["y"],"z",P["z"],"d_x",d_ix,"d_y",d_iy,"d_z",d_iz,"d_idx",d_idx)
    if d_ix == x_cell:
        if d_iy == y_cell:
            if d_iz == z_cell:
                return True
    else:
        return False


# =============================================================================
# Source in domain
# =============================================================================


# Check for source in domain
def source_in_domain(source, domain_mesh, d_idx):
    d_Nx = domain_mesh["x"].size - 1
    d_Ny = domain_mesh["y"].size - 1
    d_Nz = domain_mesh["z"].size - 1

    d_ix = d_idx % d_Nx
    d_iy = int(((d_idx - d_ix) / d_Nx) % d_Ny)
    d_iz = int((((d_idx - d_ix) / d_Nx - d_iy) / d_Ny) % d_Nz)

    d_x = [domain_mesh["x"][d_ix], domain_mesh["x"][d_ix + 1]]
    d_y = [domain_mesh["y"][d_iy], domain_mesh["y"][d_iy + 1]]
    d_z = [domain_mesh["z"][d_iz], domain_mesh["z"][d_iz + 1]]

    # print("domain:",d_idx,"d_x:",d_x,"d_y:",d_y,"d_z:",d_z,domain_mesh["z"],source["box_x"],source["box_y"],source["box_z"])

    if (
        d_x[0] <= source["box_x"][0] <= d_x[1]
        or d_x[0] <= source["box_x"][1] <= d_x[1]
        or (source["box_x"][0] < d_x[0] and source["box_x"][1] > d_x[1])
    ):
        if (
            d_y[0] <= source["box_y"][0] <= d_y[1]
            or d_y[0] <= source["box_y"][1] <= d_y[1]
            or (source["box_y"][0] < d_y[0] and source["box_y"][1] > d_y[1])
        ):
            if (
                d_z[0] <= source["box_z"][0] <= d_z[1]
                or d_z[0] <= source["box_z"][1] <= d_z[1]
                or (source["box_z"][0] < d_z[0] and source["box_z"][1] > d_z[1])
            ):
                return True
            else:
                return False
        else:
            return False
    else:
        return False


# =============================================================================
# Compute domain load
# =============================================================================


def domain_work(mcdc, domain, N):
    domain_mesh = mcdc["technique"]["domain_mesh"]

    d_Nx = domain_mesh["x"].size - 1
    d_Ny = domain_mesh["y"].size - 1
    d_Nz = domain_mesh["z"].size - 1
    work_start = 0
    for d_idx in range(domain):
        d_ix = d_idx % d_Nx
        d_iy = int(((d_idx - d_ix) / d_Nx) % d_Ny)
        d_iz = int((((d_idx - d_ix) / d_Nx - d_iy) / d_Ny) % d_Nz)

        d_x = [domain_mesh["x"][d_ix], domain_mesh["x"][d_ix + 1]]
        d_y = [domain_mesh["y"][d_iy], domain_mesh["y"][d_iy + 1]]
        d_z = [domain_mesh["z"][d_iz], domain_mesh["z"][d_iz + 1]]
        # Compute volumes of sources and numbers of particles

        Psum = 0

        Nm = 0
        num_source = 0
        for source in mcdc["sources"]:
            Psum += source["prob"]
            num_source += 1
        Vi = np.zeros(num_source)
        Vim = np.zeros(num_source)
        Ni = np.zeros(num_source)
        i = 0
        for source in mcdc["sources"]:
            Ni[i] = N * source["prob"] / Psum
            Vi[i] = 1
            Vim[i] = 1

            xV = source["box_x"][1] - source["box_x"][0]
            if xV != 0:
                Vi[i] *= xV
                Vim[i] *= min(source["box_x"][1], d_x[1]) - max(
                    source["box_x"][0], d_x[0]
                )
            yV = source["box_y"][1] - source["box_y"][0]
            if yV != 0:
                Vi[i] *= yV
                Vim[i] *= min(source["box_y"][1], d_y[1]) - max(
                    source["box_y"][0], d_y[0]
                )
            zV = source["box_z"][1] - source["box_z"][0]
            if zV != 0:
                Vi[i] *= zV
                Vim[i] *= min(source["box_z"][1], d_z[1]) - max(
                    source["box_z"][0], d_z[0]
                )
            if not source_in_domain(source, domain_mesh, d_idx):
                Vim[i] = 0
            i += 1
        for source in range(num_source):
            Nm += Ni[source] * Vim[source] / Vi[source]
        work_start += Nm
    d_idx = domain
    d_ix = d_idx % d_Nx
    d_iy = int(((d_idx - d_ix) / d_Nx) % d_Ny)
    d_iz = int((((d_idx - d_ix) / d_Nx - d_iy) / d_Ny) % d_Nz)

    d_x = [domain_mesh["x"][d_ix], domain_mesh["x"][d_ix + 1]]
    d_y = [domain_mesh["y"][d_iy], domain_mesh["y"][d_iy + 1]]
    d_z = [domain_mesh["z"][d_iz], domain_mesh["z"][d_iz + 1]]
    # Compute volumes of sources and numbers of particles
    num_source = len(mcdc["sources"])
    Vi = np.zeros(num_source)
    Vim = np.zeros(num_source)
    Ni = np.zeros(num_source)
    Psum = 0

    Nm = 0
    for source in mcdc["sources"]:
        Psum += source["prob"]
    i = 0
    for source in mcdc["sources"]:
        Ni[i] = N * source["prob"] / Psum
        Vi[i] = 1
        Vim[i] = 1

        xV = source["box_x"][1] - source["box_x"][0]
        if xV != 0:
            Vi[i] *= xV
            Vim[i] *= min(source["box_x"][1], d_x[1]) - max(source["box_x"][0], d_x[0])
        yV = source["box_y"][1] - source["box_y"][0]
        if yV != 0:
            Vi[i] *= yV
            Vim[i] *= min(source["box_y"][1], d_y[1]) - max(source["box_y"][0], d_y[0])
        zV = source["box_z"][1] - source["box_z"][0]
        if zV != 0:
            Vi[i] *= zV
            Vim[i] *= min(source["box_z"][1], d_z[1]) - max(source["box_z"][0], d_z[0])
        if not source_in_domain(source, domain_mesh, d_idx):
            Vim[i] = 0
        i += 1
    for source in range(num_source):
        Nm += Ni[source] * Vim[source] / Vi[source]
    Nm /= mcdc["technique"]["work_ratio"][domain]
    rank = MPI.COMM_WORLD.Get_rank()
    if mcdc["technique"]["work_ratio"][domain] > 1:
        work_start += Nm * (rank - np.sum(mcdc["technique"]["work_ratio"][0:d_idx]))
    print("domain:", d_idx, ", Nm:", int(Nm), ", work_start:", int(work_start))
    return (int(Nm), int(work_start))


# =============================================================================
# Source particle in domain only
# =============================================================================


@njit
def source_particle_dd(seed, mcdc):
    domain_mesh = mcdc["technique"]["domain_mesh"]
    d_idx = mcdc["d_idx"]

    d_Nx = domain_mesh["x"].size - 1
    d_Ny = domain_mesh["y"].size - 1
    d_Nz = domain_mesh["z"].size - 1

    d_ix = d_idx % d_Nx
    d_iy = int(((d_idx - d_ix) / d_Nx) % d_Ny)
    d_iz = int((((d_idx - d_ix) / d_Nx - d_iy) / d_Ny) % d_Nz)

    d_x = [domain_mesh["x"][d_ix], domain_mesh["x"][d_ix + 1]]
    d_y = [domain_mesh["y"][d_iy], domain_mesh["y"][d_iy + 1]]
    d_z = [domain_mesh["z"][d_iz], domain_mesh["z"][d_iz + 1]]

    P = np.zeros(1, dtype=type_.particle_record)[0]

    P["rng_seed"] = seed
    # Sample source
    xi = rng(P)
    tot = 0.0
    for source in mcdc["sources"]:
        if source_in_domain(source, domain_mesh, d_idx):
            tot += source["prob"]
            if tot >= xi:
                break

    # Position
    if source["box"]:
        x = sample_uniform(
            max(source["box_x"][0], d_x[0]), min(source["box_x"][1], d_x[1]), P
        )
        y = sample_uniform(
            max(source["box_y"][0], d_y[0]), min(source["box_y"][1], d_y[1]), P
        )
        z = sample_uniform(
            max(source["box_z"][0], d_z[0]), min(source["box_z"][1], d_z[1]), P
        )
        # print("left",max(source["box_z"][0],d_z[0]), 'right',min(source["box_z"][1],d_z[1]))
    else:
        x = source["x"]
        y = source["y"]
        z = source["z"]

    # Direction
    if source["isotropic"]:
        ux, uy, uz = sample_isotropic_direction(P)
    elif source["white"]:
        ux, uy, uz = sample_white_direction(
            source["white_x"], source["white_y"], source["white_z"], P
        )
    else:
        ux = source["ux"]
        uy = source["uy"]
        uz = source["uz"]

    # Energy and time
    g = sample_discrete(source["group"], P)
    t = sample_uniform(source["time"][0], source["time"][1], P)

    # Make and return particle
    P["x"] = x
    P["y"] = y
    P["z"] = z
    P["t"] = t
    P["ux"] = ux
    P["uy"] = uy
    P["uz"] = uz
    P["g"] = g
    P["w"] = 1  # /(mcdc["technique"]["work_ratio"][mcdc["d_idx"]])
    # P["w"] =np.sum(mcdc["technique"]["work_ratio"])/(mcdc["technique"]["work_ratio"][d_idx])#len(mcdc["sources"])*(1+(np.sum(mcdc["technique"]["work_ratio"])-len(mcdc["technique"]["work_ratio"]))/len(mcdc["technique"]["work_ratio"]))/(mcdc["technique"]["work_ratio"][d_idx])

    P["sensitivity_ID"] = 0
    return P


@njit
def distribute_work_dd(N, mcdc, precursor=False):
    size = mcdc["mpi_size"]
    rank = mcdc["mpi_rank"]

    source_alloc = int(
        N * len(mcdc["sources"]) / (len(mcdc["technique"]["work_ratio"]))
    )
    print("source-alloc", source_alloc)
    # Total # of work
    work_size_total = N
    if rank == 0:
        # Evenly distribute work
        work_size = 0
        for source in mcdc["sources"]:
            if source_in_domain(
                source, mcdc["technique"]["domain_mesh"], mcdc["d_idx"]
            ):
                work_size += source_alloc
        work_start = 0
    else:
        work_start = MPI.COMM_WORLD.recv(source=rank - 1, tag=0)
        print("WORK_START", work_start)
        work_size = 0
        for source in mcdc["sources"]:
            if source_in_domain(
                source, mcdc["technique"]["domain_mesh"], mcdc["d_idx"]
            ):
                work_size += int(source_alloc * source["prob"])

    work_finish = work_size + work_start
    if rank < size - 1:
        send = MPI.COMM_WORLD.send(work_finish, dest=rank + 1, tag=0)
    work_size, work_start = domain_work(mcdc, mcdc["d_idx"], N)
    if not precursor:
        mcdc["mpi_work_start"] = work_start
        mcdc["mpi_work_size"] = work_size
        mcdc["mpi_work_size_total"] = work_size_total
    else:
        mcdc["mpi_work_start_precursor"] = work_start
        mcdc["mpi_work_size_precursor"] = work_size
        mcdc["mpi_work_size_total_precursor"] = work_size_total

    print(
        "Rank",
        rank,
        "work_size:",
        work_size,
        "work_start:",
        work_start,
        "work_size_total:",
        work_size_total,
    )


# =============================================================================
# Random sampling
# =============================================================================


@njit
def sample_isotropic_direction(P):
    # Sample polar cosine and azimuthal angle uniformly
    mu = 2.0 * rng(P) - 1.0
    azi = 2.0 * PI * rng(P)

    # Convert to Cartesian coordinates
    c = (1.0 - mu**2) ** 0.5
    y = math.cos(azi) * c
    z = math.sin(azi) * c
    x = mu
    return x, y, z


@njit
def sample_white_direction(nx, ny, nz, P):
    # Sample polar cosine
    mu = math.sqrt(rng(P))

    # Sample azimuthal direction
    azi = 2.0 * PI * rng(P)
    cos_azi = math.cos(azi)
    sin_azi = math.sin(azi)
    Ac = (1.0 - mu**2) ** 0.5

    if nz != 1.0:
        B = (1.0 - nz**2) ** 0.5
        C = Ac / B

        x = nx * mu + (nx * nz * cos_azi - ny * sin_azi) * C
        y = ny * mu + (ny * nz * cos_azi + nx * sin_azi) * C
        z = nz * mu - cos_azi * Ac * B

    # If dir = 0i + 0j + k, interchange z and y in the formula
    else:
        B = (1.0 - ny**2) ** 0.5
        C = Ac / B

        x = nx * mu + (nx * ny * cos_azi - nz * sin_azi) * C
        z = nz * mu + (nz * ny * cos_azi + nx * sin_azi) * C
        y = ny * mu - cos_azi * Ac * B
    return x, y, z


@njit
def sample_uniform(a, b, P):
    return a + rng(P) * (b - a)


# TODO: use cummulative density function and binary search
@njit
def sample_discrete(group, P):
    tot = 0.0
    xi = rng(P)
    for i in range(group.shape[0]):
        tot += group[i]
        if tot > xi:
            return i


# =============================================================================
# Random number generator
#   LCG with hash seed-split
# =============================================================================


@njit(numba.uint64(numba.uint64, numba.uint64))
def wrapping_mul(a, b):
    return a * b


@njit(numba.uint64(numba.uint64, numba.uint64))
def wrapping_add(a, b):
    return a + b


def wrapping_mul_python(a, b):
    a = numba.uint64(a)
    b = numba.uint64(b)
    with np.errstate(all="ignore"):
        return a * b


def wrapping_add_python(a, b):
    a = numba.uint64(a)
    b = numba.uint64(b)
    with np.errstate(all="ignore"):
        return a + b


def adapt_rng(object_mode=False):
    global wrapping_add, wrapping_mul
    if object_mode:
        wrapping_add = wrapping_add_python
        wrapping_mul = wrapping_mul_python


@njit(numba.uint64(numba.uint64, numba.uint64))
def split_seed(key, seed):
    """murmur_hash64a"""
    multiplier = numba.uint64(0xC6A4A7935BD1E995)
    length = numba.uint64(8)
    rotator = numba.uint64(47)
    key = numba.uint64(key)
    seed = numba.uint64(seed)

    hash_value = numba.uint64(seed) ^ wrapping_mul(length, multiplier)

    key = wrapping_mul(key, multiplier)
    key ^= key >> rotator
    key = wrapping_mul(key, multiplier)
    hash_value ^= key
    hash_value = wrapping_mul(hash_value, multiplier)

    hash_value ^= hash_value >> rotator
    hash_value = wrapping_mul(hash_value, multiplier)
    hash_value ^= hash_value >> rotator
    return hash_value


@njit(numba.uint64(numba.uint64))
def rng_(seed):
    return wrapping_add(wrapping_mul(RNG_G, seed), RNG_C) & RNG_MOD_MASK


@njit
def rng(state):
    state["rng_seed"] = rng_(state["rng_seed"])
    return state["rng_seed"] / RNG_MOD


@njit
def rng_from_seed(seed):
    return rng_(seed) / RNG_MOD


# =============================================================================
# Particle source operations
# =============================================================================


@njit
def source_particle(seed, mcdc):
    P = np.zeros(1, dtype=type_.particle_record)[0]
    P["rng_seed"] = seed

    # Sample source
    xi = rng(P)
    tot = 0.0
    for source in mcdc["sources"]:
        tot += source["prob"]
        if tot >= xi:
            break

    # Position
    if source["box"]:
        x = sample_uniform(source["box_x"][0], source["box_x"][1], P)
        y = sample_uniform(source["box_y"][0], source["box_y"][1], P)
        z = sample_uniform(source["box_z"][0], source["box_z"][1], P)
    else:
        x = source["x"]
        y = source["y"]
        z = source["z"]

    # Direction
    if source["isotropic"]:
        ux, uy, uz = sample_isotropic_direction(P)
    elif source["white"]:
        ux, uy, uz = sample_white_direction(
            source["white_x"], source["white_y"], source["white_z"], P
        )
    else:
        ux = source["ux"]
        uy = source["uy"]
        uz = source["uz"]

    # Energy and time
    g = sample_discrete(source["group"], P)
    t = sample_uniform(source["time"][0], source["time"][1], P)

    # Make and return particle
    P["x"] = x
    P["y"] = y
    P["z"] = z
    P["t"] = t
    P["ux"] = ux
    P["uy"] = uy
    P["uz"] = uz
    P["g"] = g
    P["w"] = 1.0

    P["sensitivity_ID"] = 0

    return P


# =============================================================================
# Particle bank operations
# =============================================================================


@njit
def add_particle(P, bank):
    # Check if bank is full
    if bank["size"] == bank["particles"].shape[0]:
        with objmode():
            print_error("Particle %s bank is full." % bank["tag"])

    # Set particle
    bank["particles"][bank["size"]] = P

    # Increment size
    bank["size"] += 1


@njit
def get_particle(bank, mcdc):
    # Check if bank is empty
    if bank["size"] == 0:
        with objmode():
            print_error("Particle %s bank is empty." % bank["tag"])

    # Decrement size
    bank["size"] -= 1

    # Create in-flight particle
    P = np.zeros(1, dtype=type_.particle)[0]

    # Set attribute
    P_rec = bank["particles"][bank["size"]]
    P["x"] = P_rec["x"]
    P["y"] = P_rec["y"]
    P["z"] = P_rec["z"]
    P["t"] = P_rec["t"]
    P["ux"] = P_rec["ux"]
    P["uy"] = P_rec["uy"]
    P["uz"] = P_rec["uz"]
    P["g"] = P_rec["g"]
    P["w"] = P_rec["w"]
    P["rng_seed"] = P_rec["rng_seed"]

    if mcdc["technique"]["iQMC"]:
        P["iqmc_w"] = P_rec["iqmc_w"]

    P["alive"] = True
    P["sensitivity_ID"] = P_rec["sensitivity_ID"]

    # Set default IDs and event
    P["material_ID"] = -1
    P["cell_ID"] = -1
    P["surface_ID"] = -1
    P["event"] = -1
    return P


@njit
def manage_particle_banks(seed, mcdc):
    # Record time
    if mcdc["mpi_master"]:
        with objmode(time_start="float64"):
            time_start = MPI.Wtime()

    if mcdc["setting"]["mode_eigenvalue"]:
        # Normalize weight
        normalize_weight(mcdc["bank_census"], mcdc["setting"]["N_particle"])

    # Population control
    if mcdc["technique"]["population_control"]:
        population_control(seed, mcdc)
    else:
        # Swap census and source bank
        size = mcdc["bank_census"]["size"]
        mcdc["bank_source"]["size"] = size
        mcdc["bank_source"]["particles"][:size] = mcdc["bank_census"]["particles"][
            :size
        ]

    # MPI rebalance
    bank_rebalance(mcdc)

    # Zero out census bank
    mcdc["bank_census"]["size"] = 0

    # Manage IC bank
    if mcdc["technique"]["IC_generator"] and mcdc["cycle_active"]:
        manage_IC_bank(mcdc)

    # Accumulate time
    if mcdc["mpi_master"]:
        with objmode(time_end="float64"):
            time_end = MPI.Wtime()
        mcdc["runtime_bank_management"] += time_end - time_start


@njit
def manage_IC_bank(mcdc):
    # Buffer bank
    buff_n = np.zeros(
        mcdc["technique"]["IC_bank_neutron_local"]["particles"].shape[0],
        dtype=type_.particle_record,
    )
    buff_p = np.zeros(
        mcdc["technique"]["IC_bank_precursor_local"]["precursors"].shape[0],
        dtype=type_.precursor,
    )

    with objmode(Nn="int64", Np="int64"):
        # Create MPI-supported numpy object
        Nn = mcdc["technique"]["IC_bank_neutron_local"]["size"]
        Np = mcdc["technique"]["IC_bank_precursor_local"]["size"]

        neutrons = MPI.COMM_WORLD.gather(
            mcdc["technique"]["IC_bank_neutron_local"]["particles"][:Nn]
        )
        precursors = MPI.COMM_WORLD.gather(
            mcdc["technique"]["IC_bank_precursor_local"]["precursors"][:Np]
        )

        if mcdc["mpi_master"]:
            neutrons = np.concatenate(neutrons[:])
            precursors = np.concatenate(precursors[:])

            # Set output buffer
            Nn = neutrons.shape[0]
            Np = precursors.shape[0]
            for i in range(Nn):
                buff_n[i] = neutrons[i]
            for i in range(Np):
                buff_p[i] = precursors[i]

    # Set global bank from buffer
    if mcdc["mpi_master"]:
        start_n = mcdc["technique"]["IC_bank_neutron"]["size"]
        start_p = mcdc["technique"]["IC_bank_precursor"]["size"]
        mcdc["technique"]["IC_bank_neutron"]["size"] += Nn
        mcdc["technique"]["IC_bank_precursor"]["size"] += Np
        for i in range(Nn):
            mcdc["technique"]["IC_bank_neutron"]["particles"][start_n + i] = buff_n[i]
        for i in range(Np):
            mcdc["technique"]["IC_bank_precursor"]["precursors"][start_p + i] = buff_p[
                i
            ]

    # Reset local banks
    mcdc["technique"]["IC_bank_neutron_local"]["size"] = 0
    mcdc["technique"]["IC_bank_precursor_local"]["size"] = 0


@njit
def bank_scanning(bank, mcdc):
    N_local = bank["size"]

    # Starting index
    buff = np.zeros(1, dtype=np.int64)
    with objmode():
        MPI.COMM_WORLD.Exscan(np.array([N_local]), buff, MPI.SUM)
    idx_start = buff[0]

    # Global size
    buff[0] += N_local
    with objmode():
        MPI.COMM_WORLD.Bcast(buff, mcdc["mpi_size"] - 1)
    N_global = buff[0]

    return idx_start, N_local, N_global


@njit
def bank_scanning_weight(bank, mcdc):
    # Local weight CDF
    N_local = bank["size"]
    w_cdf = np.zeros(N_local + 1)
    for i in range(N_local):
        w_cdf[i + 1] = w_cdf[i] + bank["particles"][i]["w"]
    W_local = w_cdf[-1]

    # Starting weight
    buff = np.zeros(1, dtype=np.float64)
    with objmode():
        MPI.COMM_WORLD.Exscan(np.array([W_local]), buff, MPI.SUM)
    w_start = buff[0]
    w_cdf += w_start

    # Global weight
    buff[0] = w_cdf[-1]
    with objmode():
        MPI.COMM_WORLD.Bcast(buff, mcdc["mpi_size"] - 1)
    W_global = buff[0]

    return w_start, w_cdf, W_global


@njit
def bank_scanning_DNP(bank, mcdc):
    N_DNP_local = bank["size"]

    # Get sum of ceil-ed local DNP weights
    N_local = 0
    for i in range(N_DNP_local):
        DNP = bank["precursors"][i]
        N_local += math.ceil(DNP["w"])

    # Starting index
    buff = np.zeros(1, dtype=np.int64)
    with objmode():
        MPI.COMM_WORLD.Exscan(np.array([N_local]), buff, MPI.SUM)
    idx_start = buff[0]

    # Global size
    buff[0] += N_local
    with objmode():
        MPI.COMM_WORLD.Bcast(buff, mcdc["mpi_size"] - 1)
    N_global = buff[0]

    return idx_start, N_local, N_global


@njit
def normalize_weight(bank, norm):
    # Get total weight
    W = total_weight(bank)

    # Normalize weight
    for P in bank["particles"]:
        P["w"] *= norm / W


@njit
def total_weight(bank):
    # Local total weight
    W_local = np.zeros(1)
    for i in range(bank["size"]):
        W_local[0] += bank["particles"][i]["w"]

    # MPI Allreduce
    buff = np.zeros(1, np.float64)
    with objmode():
        MPI.COMM_WORLD.Allreduce(W_local, buff, MPI.SUM)
    return buff[0]


@njit
def bank_rebalance(mcdc):
    # Scan the bank
    idx_start, N_local, N = bank_scanning(mcdc["bank_source"], mcdc)
    idx_end = idx_start + N_local

    distribute_work(N, mcdc)

    # Rebalance not needed if there is only one rank
    if mcdc["mpi_size"] <= 1:
        return

    # Some constants
    work_start = mcdc["mpi_work_start"]
    work_end = work_start + mcdc["mpi_work_size"]
    left = mcdc["mpi_rank"] - 1
    right = mcdc["mpi_rank"] + 1

    # Need more or less?
    more_left = idx_start < work_start
    less_left = idx_start > work_start
    more_right = idx_end > work_end
    less_right = idx_end < work_end

    # Offside?
    offside_left = idx_end <= work_start
    offside_right = idx_start >= work_end

    # MPI nearest-neighbor send/receive
    buff = np.zeros(
        mcdc["bank_source"]["particles"].shape[0], dtype=type_.particle_record
    )

    with objmode(size="int64"):
        # Create MPI-supported numpy object
        size = mcdc["bank_source"]["size"]
        bank = np.array(mcdc["bank_source"]["particles"][:size])

        # If offside, need to receive first
        if offside_left:
            # Receive from right
            bank = np.append(bank, MPI.COMM_WORLD.recv(source=right))
            less_right = False
        if offside_right:
            # Receive from left
            bank = np.insert(bank, 0, MPI.COMM_WORLD.recv(source=left))
            less_left = False

        # Send
        if more_left:
            n = work_start - idx_start
            request_left = MPI.COMM_WORLD.isend(bank[:n], dest=left)
            bank = bank[n:]
        if more_right:
            n = idx_end - work_end
            request_right = MPI.COMM_WORLD.isend(bank[-n:], dest=right)
            bank = bank[:-n]

        # Receive
        if less_left:
            bank = np.insert(bank, 0, MPI.COMM_WORLD.recv(source=left))
        if less_right:
            bank = np.append(bank, MPI.COMM_WORLD.recv(source=right))

        # Wait until sent massage is received
        if more_left:
            request_left.Wait()
        if more_right:
            request_right.Wait()

        # Set output buffer
        size = bank.shape[0]
        for i in range(size):
            buff[i] = bank[i]

    # Set source bank from buffer
    mcdc["bank_source"]["size"] = size
    for i in range(size):
        mcdc["bank_source"]["particles"][i] = buff[i]


@njit
def distribute_work(N, mcdc, precursor=False):
    size = mcdc["mpi_size"]
    rank = mcdc["mpi_rank"]

    # Total # of work
    work_size_total = N

    # Evenly distribute work
    work_size = math.floor(N / size)

    # Starting index (based on even distribution)
    work_start = work_size * rank

    # Count reminder
    rem = N % size

    # Assign reminder and update starting index
    if rank < rem:
        work_size += 1
        work_start += rank
    else:
        work_start += rem

    if not precursor:
        mcdc["mpi_work_start"] = work_start
        mcdc["mpi_work_size"] = work_size
        mcdc["mpi_work_size_total"] = work_size_total
    else:
        mcdc["mpi_work_start_precursor"] = work_start
        mcdc["mpi_work_size_precursor"] = work_size
        mcdc["mpi_work_size_total_precursor"] = work_size_total


# =============================================================================
# IC generator
# =============================================================================


@njit
def bank_IC(P, mcdc):
    # TODO: Consider multi-nuclide material
    material = mcdc["nuclides"][P["material_ID"]]

    # =========================================================================
    # Neutron
    # =========================================================================

    # Neutron weight
    g = P["g"]
    SigmaT = material["total"][g]
    weight = P["w"]
    flux = weight / SigmaT
    v = material["speed"][g]
    wn = flux / v

    # Neutron target weight
    Nn = mcdc["technique"]["IC_N_neutron"]
    tally_n = mcdc["technique"]["IC_neutron_density"]
    N_cycle = mcdc["setting"]["N_active"]
    wn_prime = tally_n * N_cycle / Nn

    # Sampling probability
    Pn = wn / wn_prime

    # TODO: Splitting for Pn > 1.0
    if Pn > 1.0:
        with objmode():
            print_error("Pn > 1.0.")

    # Sample particle
    if rng(P) < Pn:
        P_new = split_particle(P)
        P_new["w"] = 1.0
        P_new["t"] = 0.0
        add_particle(P_new, mcdc["technique"]["IC_bank_neutron_local"])

        # Accumulate fission
        SigmaF = material["fission"][g]
        mcdc["technique"]["IC_fission_score"] += v * SigmaF

    # =========================================================================
    # Precursor
    # =========================================================================

    # Sample precursor?
    Np = mcdc["technique"]["IC_N_precursor"]
    if Np == 0:
        return

    # Precursor weight
    J = material["J"]
    nu_d = material["nu_d"][g]
    SigmaF = material["fission"][g]
    decay = material["decay"]
    total = 0.0
    for j in range(J):
        total += nu_d[j] / decay[j]
    wp = flux * total * SigmaF / mcdc["k_eff"]

    # Material has no precursor
    if total == 0.0:
        return

    # Precursor target weight
    tally_C = mcdc["technique"]["IC_precursor_density"]
    wp_prime = tally_C * N_cycle / Np

    # Sampling probability
    Pp = wp / wp_prime

    # TODO: Splitting for Pp > 1.0
    if Pp > 1.0:
        with objmode():
            print_error("Pp > 1.0.")

    # Sample precursor
    if rng(P) < Pp:
        idx = mcdc["technique"]["IC_bank_precursor_local"]["size"]
        precursor = mcdc["technique"]["IC_bank_precursor_local"]["precursors"][idx]
        precursor["x"] = P["x"]
        precursor["y"] = P["y"]
        precursor["z"] = P["z"]
        precursor["w"] = wp_prime / wn_prime
        mcdc["technique"]["IC_bank_precursor_local"]["size"] += 1

        # Sample group
        xi = rng(P) * total
        total = 0.0
        for j in range(J):
            total += nu_d[j] / decay[j]
            if total > xi:
                break
        precursor["g"] = j

        # Set inducing neutron group
        precursor["n_g"] = g


# =============================================================================
# Population control techniques
# =============================================================================
# TODO: Make it a stand-alone function that takes (bank_init, bank_final, M).
#       The challenge is in the use of type-dependent copy_particle which is
#       required due to pure-Python behavior of taking things by reference.


@njit
def population_control(seed, mcdc):
    if mcdc["technique"]["pct"] == PCT_COMBING:
        pct_combing(seed, mcdc)
    elif mcdc["technique"]["pct"] == PCT_COMBING_WEIGHT:
        pct_combing_weight(seed, mcdc)


@njit
def pct_combing(seed, mcdc):
    bank_census = mcdc["bank_census"]
    M = mcdc["setting"]["N_particle"]
    bank_source = mcdc["bank_source"]

    # Scan the bank
    idx_start, N_local, N = bank_scanning(bank_census, mcdc)
    idx_end = idx_start + N_local

    # Teeth distance
    td = N / M

    # Update population control factor
    mcdc["technique"]["pc_factor"] *= td

    xi = rng_from_seed(seed)
    offset = xi * td

    # First hiting tooth
    tooth_start = math.ceil((idx_start - offset) / td)

    # Last hiting tooth
    tooth_end = math.floor((idx_end - offset) / td) + 1

    # Locally sample particles from census bank
    bank_source["size"] = 0
    for i in range(tooth_start, tooth_end):
        tooth = i * td + offset
        idx = math.floor(tooth) - idx_start
        P = copy_particle(bank_census["particles"][idx])
        # Set weight
        P["w"] *= td
        add_particle(P, bank_source)


@njit
def pct_combing_weight(seed, mcdc):
    bank_census = mcdc["bank_census"]
    M = mcdc["setting"]["N_particle"]
    bank_source = mcdc["bank_source"]

    # Scan the bank based on weight
    w_start, w_cdf, W = bank_scanning_weight(bank_census, mcdc)
    w_end = w_cdf[-1]

    # Teeth distance
    td = W / M

    # Update population control factor
    mcdc["technique"]["pc_factor"] *= td

    # Tooth offset
    xi = rng_from_seed(seed)
    offset = xi * td

    # First hiting tooth
    tooth_start = math.ceil((w_start - offset) / td)

    # Last hiting tooth
    tooth_end = math.floor((w_end - offset) / td) + 1

    # Locally sample particles from census bank
    bank_source["size"] = 0
    idx = 0
    for i in range(tooth_start, tooth_end):
        tooth = i * td + offset
        idx += binary_search(tooth, w_cdf[idx:])
        P = copy_particle(bank_census["particles"][idx])
        # Set weight
        P["w"] = td
        add_particle(P, bank_source)


# =============================================================================
# Particle operations
# =============================================================================


@njit
def move_particle(P, distance, mcdc):
    P["x"] += P["ux"] * distance
    P["y"] += P["uy"] * distance
    P["z"] += P["uz"] * distance
    P["t"] += distance / get_particle_speed(P, mcdc)


@njit
def shift_particle(P, shift):
    if P["ux"] > 0.0:
        P["x"] += shift
    else:
        P["x"] -= shift
    if P["uy"] > 0.0:
        P["y"] += shift
    else:
        P["y"] -= shift
    if P["uz"] > 0.0:
        P["z"] += shift
    else:
        P["z"] -= shift
    P["t"] += shift


@njit
def get_particle_cell(P, universe_ID, trans, mcdc):
    """
    Find and return particle cell ID in the given universe and translation
    """

    universe = mcdc["universes"][universe_ID]
    for cell_ID in universe["cell_IDs"]:
        cell = mcdc["cells"][cell_ID]
        if cell_check(P, cell, trans, mcdc):
            return cell["ID"]

    # Particle is not found
    with objmode():
        print("A particle is lost at (", P["x"], P["y"], P["z"], ")")
    P["alive"] = False
    return -1


@njit
def get_particle_material(P, mcdc):
    # Translation accumulator
    trans = np.zeros(3)

    # Top level cell
    cell = mcdc["cells"][P["cell_ID"]]

    # Recursively check if cell is a lattice cell, until material cell is found
    while True:
        # Lattice cell?
        if cell["lattice"]:
            # Get lattice
            lattice = mcdc["lattices"][cell["lattice_ID"]]

            # Get lattice center for translation)
            trans -= cell["lattice_center"]

            # Get universe
            mesh = lattice["mesh"]
            x, y, z = mesh_uniform_get_index(P, mesh, trans)
            universe_ID = lattice["universe_IDs"][x, y, z]

            # Update translation
            trans[0] -= mesh["x0"] + (x + 0.5) * mesh["dx"]
            trans[1] -= mesh["y0"] + (y + 0.5) * mesh["dy"]
            trans[2] -= mesh["z0"] + (z + 0.5) * mesh["dz"]

            # Get inner cell
            cell_ID = get_particle_cell(P, universe_ID, trans, mcdc)
            cell = mcdc["cells"][cell_ID]

        else:
            # Material cell found, return material_ID
            break

    return cell["material_ID"]


@njit
def get_particle_speed(P, mcdc):
    return mcdc["materials"][P["material_ID"]]["speed"][P["g"]]


@njit
def copy_particle(P):
    P_new = np.zeros(1, dtype=type_.particle_record)[0]
    P_new["x"] = P["x"]
    P_new["y"] = P["y"]
    P_new["z"] = P["z"]
    P_new["t"] = P["t"]
    P_new["ux"] = P["ux"]
    P_new["uy"] = P["uy"]
    P_new["uz"] = P["uz"]
    P_new["g"] = P["g"]
    P_new["w"] = P["w"]
    P_new["rng_seed"] = P["rng_seed"]
    P_new["sensitivity_ID"] = P["sensitivity_ID"]
    return P_new


@njit
def split_particle(P):
    P_new = copy_particle(P)
    P_new["rng_seed"] = split_seed(P["rng_seed"], SEED_SPLIT_PARTICLE)
    rng(P)
    return P_new


# =============================================================================
# Cell operations
# =============================================================================


@njit
def cell_check(P, cell, trans, mcdc):
    for i in range(cell["N_surface"]):
        surface = mcdc["surfaces"][cell["surface_IDs"][i]]
        result = surface_evaluate(P, surface, trans)
        if cell["positive_flags"][i]:
            if result < 0.0:
                return False
        else:
            if result > 0.0:
                return False
    return True


# =============================================================================
# Surface operations
# =============================================================================
# Quadric surface: Axx + Byy + Czz + Dxy + Exz + Fyz + Gx + Hy + Iz + J(t) = 0
#   J(t) = J0_i + J1_i*t for t in [t_{i-1}, t_i), t_0 = 0


@njit
def surface_evaluate(P, surface, trans):
    x = P["x"] + trans[0]
    y = P["y"] + trans[1]
    z = P["z"] + trans[2]
    t = P["t"]

    G = surface["G"]
    H = surface["H"]
    I_ = surface["I"]

    # Get time indices
    idx = 0
    if surface["N_slice"] > 1:
        idx = binary_search(t, surface["t"][: surface["N_slice"] + 1])

    # Get constant
    J0 = surface["J"][idx][0]
    J1 = surface["J"][idx][1]
    J = J0 + J1 * (t - surface["t"][idx])

    result = G * x + H * y + I_ * z + J

    if surface["linear"]:
        return result

    A = surface["A"]
    B = surface["B"]
    C = surface["C"]
    D = surface["D"]
    E = surface["E"]
    F = surface["F"]

    return (
        result + A * x * x + B * y * y + C * z * z + D * x * y + E * x * z + F * y * z
    )


@njit
def surface_bc(P, surface, trans):
    if surface["vacuum"]:
        
        P["alive"] = False
    elif surface["reflective"]:
        surface_reflect(P, surface, trans)


@njit
def surface_reflect(P, surface, trans):
    ux = P["ux"]
    uy = P["uy"]
    uz = P["uz"]
    nx, ny, nz = surface_normal(P, surface, trans)
    # 2.0*surface_normal_component(...)
    c = 2.0 * (nx * ux + ny * uy + nz * uz)

    P["ux"] = ux - c * nx
    P["uy"] = uy - c * ny
    P["uz"] = uz - c * nz


@njit
def surface_shift(P, surface, trans, mcdc):
    ux = P["ux"]
    uy = P["uy"]
    uz = P["uz"]

    # Get surface normal
    nx, ny, nz = surface_normal(P, surface, trans)

    # The shift
    shift_x = nx * SHIFT
    shift_y = ny * SHIFT
    shift_z = nz * SHIFT

    # Get dot product to determine shift sign
    if surface["linear"]:
        # Get time indices
        idx = 0
        if surface["N_slice"] > 1:
            idx = binary_search(P["t"], surface["t"][: surface["N_slice"] + 1])
        J1 = surface["J"][idx][1]
        v = get_particle_speed(P, mcdc)
        dot = ux * nx + uy * ny + uz * nz + J1 / v
    else:
        dot = ux * nx + uy * ny + uz * nz

    if dot > 0.0:
        P["x"] += shift_x
        P["y"] += shift_y
        P["z"] += shift_z
    else:
        P["x"] -= shift_x
        P["y"] -= shift_y
        P["z"] -= shift_z


@njit
def surface_normal(P, surface, trans):
    if surface["linear"]:
        return surface["nx"], surface["ny"], surface["nz"]

    A = surface["A"]
    B = surface["B"]
    C = surface["C"]
    D = surface["D"]
    E = surface["E"]
    F = surface["F"]
    G = surface["G"]
    H = surface["H"]
    I_ = surface["I"]
    x = P["x"] + trans[0]
    y = P["y"] + trans[1]
    z = P["z"] + trans[2]

    dx = 2 * A * x + D * y + E * z + G
    dy = 2 * B * y + D * x + F * z + H
    dz = 2 * C * z + E * x + F * y + I_

    norm = (dx**2 + dy**2 + dz**2) ** 0.5
    return dx / norm, dy / norm, dz / norm


@njit
def surface_normal_component(P, surface, trans):
    ux = P["ux"]
    uy = P["uy"]
    uz = P["uz"]
    nx, ny, nz = surface_normal(P, surface, trans)
    return nx * ux + ny * uy + nz * uz


@njit
def surface_distance(P, surface, trans, mcdc):
    ux = P["ux"]
    uy = P["uy"]
    uz = P["uz"]

    G = surface["G"]
    H = surface["H"]
    I_ = surface["I"]

    surface_move = False
    if surface["linear"]:
        idx = 0
        if surface["N_slice"] > 1:
            idx = binary_search(P["t"], surface["t"][: surface["N_slice"] + 1])
        J1 = surface["J"][idx][1]
        v = get_particle_speed(P, mcdc)

        t_max = surface["t"][idx + 1]
        d_max = (t_max - P["t"]) * v

        distance = -surface_evaluate(P, surface, trans) / (
            G * ux + H * uy + I_ * uz + J1 / v
        )

        # Go beyond current movement slice?
        if distance > d_max:
            distance = d_max
            surface_move = True
        elif distance < 0 and idx < surface["N_slice"] - 1:
            distance = d_max
            surface_move = True

        # Moving away from the surface
        if distance < 0.0:
            return INF, surface_move
        else:
            return distance, surface_move

    x = P["x"] + trans[0]
    y = P["y"] + trans[1]
    z = P["z"] + trans[2]

    A = surface["A"]
    B = surface["B"]
    C = surface["C"]
    D = surface["D"]
    E = surface["E"]
    F = surface["F"]

    # Quadratic equation constants
    a = (
        A * ux * ux
        + B * uy * uy
        + C * uz * uz
        + D * ux * uy
        + E * ux * uz
        + F * uy * uz
    )
    b = (
        2 * (A * x * ux + B * y * uy + C * z * uz)
        + D * (x * uy + y * ux)
        + E * (x * uz + z * ux)
        + F * (y * uz + z * uy)
        + G * ux
        + H * uy
        + I_ * uz
    )
    c = surface_evaluate(P, surface, trans)

    determinant = b * b - 4.0 * a * c

    # Roots are complex  : no intersection
    # Roots are identical: tangent
    # ==> return huge number
    if determinant <= 0.0:
        return INF, surface_move
    else:
        # Get the roots
        denom = 2.0 * a
        sqrt = math.sqrt(determinant)
        root_1 = (-b + sqrt) / denom
        root_2 = (-b - sqrt) / denom

        # Negative roots, moving away from the surface
        if root_1 < 0.0:
            root_1 = INF
        if root_2 < 0.0:
            root_2 = INF

        # Return the smaller root
        return min(root_1, root_2), surface_move


# =============================================================================
# Mesh operations
# =============================================================================


@njit
def mesh_distance_search(value, direction, grid):
    if direction == 0.0:
        return INF
    idx = binary_search(value, grid)
    if direction > 0.0:
        idx += 1
    if idx == -1:
        idx += 1
    if idx == len(grid):
        idx -= 1
    dist = (grid[idx] - value) / direction
    # Moving away from mesh?
    if dist < 0.0:
        dist = INF
    return dist


@njit
def mesh_uniform_distance_search(value, direction, x0, dx):
    if direction == 0.0:
        return INF
    idx = math.floor((value - x0) / dx)
    if direction > 0.0:
        idx += 1
    ref = x0 + idx * dx
    dist = (ref - value) / direction
    return dist


@njit
def mesh_get_index(P, mesh):
    # Check if outside grid
    outside = False

    if (
        P["t"] < mesh["t"][0]
        or P["t"] > mesh["t"][-1]
        or P["x"] < mesh["x"][0]
        or P["x"] > mesh["x"][-1]
        or P["y"] < mesh["y"][0]
        or P["y"] > mesh["y"][-1]
        or P["z"] < mesh["z"][0]
        or P["z"] > mesh["z"][-1]
    ):
        outside = True

    t = binary_search(P["t"], mesh["t"])
    x = binary_search(P["x"], mesh["x"])
    y = binary_search(P["y"], mesh["y"])
    z = binary_search(P["z"], mesh["z"])
    return t, x, y, z, outside


@njit
def mesh_get_angular_index(P, mesh):
    ux = P["ux"]
    uy = P["uy"]
    uz = P["uz"]

    P_mu = uz
    P_azi = math.acos(ux / math.sqrt(ux * ux + uy * uy))
    if uy < 0.0:
        P_azi *= -1

    mu = binary_search(P_mu, mesh["mu"])
    azi = binary_search(P_azi, mesh["azi"])
    return mu, azi


@njit
def mesh_get_energy_index(P, mesh):
    return binary_search(P["g"], mesh["g"])


@njit
def mesh_uniform_get_index(P, mesh, trans):
    Px = P["x"] + trans[0]
    Py = P["y"] + trans[1]
    Pz = P["z"] + trans[2]
    x = math.floor((Px - mesh["x0"]) / mesh["dx"])
    y = math.floor((Py - mesh["y0"]) / mesh["dy"])
    z = math.floor((Pz - mesh["z0"]) / mesh["dz"])
    return x, y, z


<<<<<<< HEAD
@njit
def mesh_crossing_evaluate(P, mesh):
    # Shift backward
    shift_particle(P, -2 * SHIFT)
    t1, x1, y1, z1, outside1 = mesh_get_index(P, mesh)

    # Double shift forward
    shift_particle(P, 4 * SHIFT)
    t2, x2, y2, z2, outside2 = mesh_get_index(P, mesh)

    # Return particle to initial position
    shift_particle(P, -2 * SHIFT)

    # Determine dimension crossed
    if x1 != x2:
        return x1, y1, z1, t1, MESH_X
    elif y1 != y2:
        return x1, y1, z1, t1, MESH_Y
    elif z1 != z2:
        return x1, y1, z1, t1, MESH_Z
    elif t1 != t2:
        return x1, y1, z1, t1, MESH_T


=======
>>>>>>> f2cfdb5f
# =============================================================================
# Tally operations
# =============================================================================


@njit
def score_tracklength(P, distance, mcdc):
    tally = mcdc["tally"]
    material = mcdc["materials"][P["material_ID"]]

    # Get indices
    s = P["sensitivity_ID"]
    t, x, y, z, outside = mesh_get_index(P, tally["mesh"])
    mu, azi = mesh_get_angular_index(P, tally["mesh"])
    g = mesh_get_energy_index(P, tally["mesh"])

    # Outside grid?
    if outside:
        return

    # Score
    flux = distance * P["w"]
    if tally["flux"]:
        score_flux(s, g, t, x, y, z, mu, azi, flux, tally["score"]["flux"])
    if tally["density"]:
        flux /= material["speed"][g]
        score_flux(s, g, t, x, y, z, mu, azi, flux, tally["score"]["density"])
    if tally["fission"]:
        flux *= material["fission"][g]
        score_flux(s, g, t, x, y, z, mu, azi, flux, tally["score"]["fission"])
    if tally["total"]:
        flux *= material["total"][g]
        score_flux(s, g, t, x, y, z, mu, azi, flux, tally["score"]["total"])
    if tally["current"]:
        score_current(s, g, t, x, y, z, flux, P, tally["score"]["current"])
    if tally["eddington"]:
        score_eddington(s, g, t, x, y, z, flux, P, tally["score"]["eddington"])


@njit
def score_flux(s, g, t, x, y, z, mu, azi, flux, score):
    score["bin"][s, g, t, x, y, z, mu, azi] += flux


@njit
def score_current(s, g, t, x, y, z, flux, P, score):
    score["bin"][s, g, t, x, y, z, 0] += flux * P["ux"]
    score["bin"][s, g, t, x, y, z, 1] += flux * P["uy"]
    score["bin"][s, g, t, x, y, z, 2] += flux * P["uz"]


@njit
def score_eddington(s, g, t, x, y, z, flux, P, score):
    ux = P["ux"]
    uy = P["uy"]
    uz = P["uz"]
    score["bin"][s, g, t, x, y, z, 0] += flux * ux * ux
    score["bin"][s, g, t, x, y, z, 1] += flux * ux * uy
    score["bin"][s, g, t, x, y, z, 2] += flux * ux * uz
    score["bin"][s, g, t, x, y, z, 3] += flux * uy * uy
    score["bin"][s, g, t, x, y, z, 4] += flux * uy * uz
    score["bin"][s, g, t, x, y, z, 5] += flux * uz * uz


@njit
def score_reduce_bin(score, mcdc):
    # Normalize
    score["bin"][:] /= mcdc["setting"]["N_particle"]

    # MPI Reduce
    buff = np.zeros_like(score["bin"])
    with objmode():
        MPI.COMM_WORLD.Reduce(np.array(score["bin"]), buff, MPI.SUM, 0)
    score["bin"][:] = buff


@njit
def score_closeout_history(score):
    # Accumulate score and square of score into mean and sdev
    score["mean"][:] += score["bin"]
    score["sdev"][:] += np.square(score["bin"])

    # Reset bin
    score["bin"].fill(0.0)


@njit
def score_closeout(score, mcdc):
    N_history = mcdc["setting"]["N_particle"]

    if mcdc["setting"]["N_batch"] > 1:
        N_history = mcdc["setting"]["N_batch"]

    elif mcdc["setting"]["mode_eigenvalue"]:
        N_history = mcdc["setting"]["N_active"]

    else:
        # MPI Reduce
        buff = np.zeros_like(score["mean"])
        buff_sq = np.zeros_like(score["sdev"])
        with objmode():
            MPI.COMM_WORLD.Reduce(np.array(score["mean"]), buff, MPI.SUM, 0)
            MPI.COMM_WORLD.Reduce(np.array(score["sdev"]), buff_sq, MPI.SUM, 0)
        score["mean"][:] = buff
        score["sdev"][:] = buff_sq

    # Store results
    score["mean"][:] = score["mean"] / N_history
    score["sdev"][:] = np.sqrt(
        (score["sdev"] / N_history - np.square(score["mean"])) / (N_history - 1)
    )


@njit
def tally_reduce_bin(mcdc):
    tally = mcdc["tally"]

    for name in literal_unroll(score_list):
        if tally[name]:
            score_reduce_bin(tally["score"][name], mcdc)


@njit
def tally_closeout_history(mcdc):
    tally = mcdc["tally"]

    for name in literal_unroll(score_list):
        if tally[name]:
            score_closeout_history(tally["score"][name])


@njit
def tally_closeout(mcdc):
    tally = mcdc["tally"]

    for name in literal_unroll(score_list):
        if tally[name]:
            score_closeout(tally["score"][name], mcdc)


# =============================================================================
# Eigenvalue tally operations
# =============================================================================


@njit
def eigenvalue_tally(P, distance, mcdc):
    tally = mcdc["tally"]

    # TODO: Consider multi-nuclide material
    material = mcdc["nuclides"][P["material_ID"]]

    # Parameters
    flux = distance * P["w"]
    g = P["g"]
    nu = material["nu_f"][g]
    SigmaT = material["total"][g]
    SigmaF = material["fission"][g]
    nuSigmaF = nu * SigmaF

    # Fission production (needed even during inactive cycle)
    mcdc["eigenvalue_tally_nuSigmaF"] += flux * nuSigmaF

    if mcdc["cycle_active"]:
        # Neutron density
        v = get_particle_speed(P, mcdc)
        n_density = flux / v
        mcdc["eigenvalue_tally_n"] += n_density
        # Maximum neutron density
        if mcdc["n_max"] < n_density:
            mcdc["n_max"] = n_density

        # Precursor density
        J = material["J"]
        nu_d = material["nu_d"][g]
        decay = material["decay"]
        total = 0.0
        for j in range(J):
            total += nu_d[j] / decay[j]
        C_density = flux * total * SigmaF / mcdc["k_eff"]
        mcdc["eigenvalue_tally_C"] += C_density
        # Maximum precursor density
        if mcdc["C_max"] < C_density:
            mcdc["C_max"] = C_density


@njit
def eigenvalue_tally_closeout_history(mcdc):
    N_particle = mcdc["setting"]["N_particle"]

    idx_cycle = mcdc["idx_cycle"]

    # MPI Allreduce
    buff_nuSigmaF = np.zeros(1, np.float64)
    buff_n = np.zeros(1, np.float64)
    buff_nmax = np.zeros(1, np.float64)
    buff_C = np.zeros(1, np.float64)
    buff_Cmax = np.zeros(1, np.float64)
    buff_IC_fission = np.zeros(1, np.float64)
    with objmode():
        MPI.COMM_WORLD.Allreduce(
            np.array([mcdc["eigenvalue_tally_nuSigmaF"]]), buff_nuSigmaF, MPI.SUM
        )
        if mcdc["cycle_active"]:
            MPI.COMM_WORLD.Allreduce(
                np.array([mcdc["eigenvalue_tally_n"]]), buff_n, MPI.SUM
            )
            MPI.COMM_WORLD.Allreduce(np.array([mcdc["n_max"]]), buff_nmax, MPI.MAX)
            MPI.COMM_WORLD.Allreduce(
                np.array([mcdc["eigenvalue_tally_C"]]), buff_C, MPI.SUM
            )
            MPI.COMM_WORLD.Allreduce(np.array([mcdc["C_max"]]), buff_Cmax, MPI.MAX)
            if mcdc["technique"]["IC_generator"]:
                MPI.COMM_WORLD.Allreduce(
                    np.array([mcdc["technique"]["IC_fission_score"]]),
                    buff_IC_fission,
                    MPI.SUM,
                )

    # Update and store k_eff
    mcdc["k_eff"] = buff_nuSigmaF[0] / N_particle
    mcdc["k_cycle"][idx_cycle] = mcdc["k_eff"]

    # Normalize other eigenvalue/global tallies
    tally_n = buff_n[0] / N_particle
    tally_C = buff_C[0] / N_particle
    tally_IC_fission = buff_IC_fission[0]

    # Maximum densities
    mcdc["n_max"] = buff_nmax[0]
    mcdc["C_max"] = buff_Cmax[0]

    # Accumulate running average
    if mcdc["cycle_active"]:
        mcdc["k_avg"] += mcdc["k_eff"]
        mcdc["k_sdv"] += mcdc["k_eff"] * mcdc["k_eff"]
        mcdc["n_avg"] += tally_n
        mcdc["n_sdv"] += tally_n * tally_n
        mcdc["C_avg"] += tally_C
        mcdc["C_sdv"] += tally_C * tally_C

        N = 1 + mcdc["idx_cycle"] - mcdc["setting"]["N_inactive"]
        mcdc["k_avg_running"] = mcdc["k_avg"] / N
        if N == 1:
            mcdc["k_sdv_running"] = 0.0
        else:
            mcdc["k_sdv_running"] = math.sqrt(
                (mcdc["k_sdv"] / N - mcdc["k_avg_running"] ** 2) / (N - 1)
            )

        if mcdc["technique"]["IC_generator"]:
            mcdc["technique"]["IC_fission"] += tally_IC_fission

    # Reset accumulators
    mcdc["eigenvalue_tally_nuSigmaF"] = 0.0
    mcdc["eigenvalue_tally_n"] = 0.0
    mcdc["eigenvalue_tally_C"] = 0.0
    mcdc["technique"]["IC_fission_score"] = 0.0

    # =====================================================================
    # Gyration radius
    # =====================================================================

    if mcdc["setting"]["gyration_radius"]:
        # Center of mass
        N_local = mcdc["bank_census"]["size"]
        total_local = np.zeros(4, np.float64)  # [x,y,z,W]
        total = np.zeros(4, np.float64)
        for i in range(N_local):
            P = mcdc["bank_census"]["particles"][i]
            total_local[0] += P["x"] * P["w"]
            total_local[1] += P["y"] * P["w"]
            total_local[2] += P["z"] * P["w"]
            total_local[3] += P["w"]
        # MPI Allreduce
        with objmode():
            MPI.COMM_WORLD.Allreduce(total_local, total, MPI.SUM)
        # COM
        W = total[3]
        com_x = total[0] / W
        com_y = total[1] / W
        com_z = total[2] / W

        # Distance RMS
        rms_local = np.zeros(1, np.float64)
        rms = np.zeros(1, np.float64)
        gr_type = mcdc["setting"]["gyration_radius_type"]
        if gr_type == GYRATION_RADIUS_ALL:
            for i in range(N_local):
                P = mcdc["bank_census"]["particles"][i]
                rms_local[0] += (
                    (P["x"] - com_x) ** 2
                    + (P["y"] - com_y) ** 2
                    + (P["z"] - com_z) ** 2
                ) * P["w"]
        elif gr_type == GYRATION_RADIUS_INFINITE_X:
            for i in range(N_local):
                P = mcdc["bank_census"]["particles"][i]
                rms_local[0] += ((P["y"] - com_y) ** 2 + (P["z"] - com_z) ** 2) * P["w"]
        elif gr_type == GYRATION_RADIUS_INFINITE_Y:
            for i in range(N_local):
                P = mcdc["bank_census"]["particles"][i]
                rms_local[0] += ((P["x"] - com_x) ** 2 + (P["z"] - com_z) ** 2) * P["w"]
        elif gr_type == GYRATION_RADIUS_INFINITE_Z:
            for i in range(N_local):
                P = mcdc["bank_census"]["particles"][i]
                rms_local[0] += ((P["x"] - com_x) ** 2 + (P["y"] - com_y) ** 2) * P["w"]
        elif gr_type == GYRATION_RADIUS_ONLY_X:
            for i in range(N_local):
                P = mcdc["bank_census"]["particles"][i]
                rms_local[0] += ((P["x"] - com_x) ** 2) * P["w"]
        elif gr_type == GYRATION_RADIUS_ONLY_Y:
            for i in range(N_local):
                P = mcdc["bank_census"]["particles"][i]
                rms_local[0] += ((P["y"] - com_y) ** 2) * P["w"]
        elif gr_type == GYRATION_RADIUS_ONLY_Z:
            for i in range(N_local):
                P = mcdc["bank_census"]["particles"][i]
                rms_local[0] += ((P["z"] - com_z) ** 2) * P["w"]

        # MPI Allreduce
        with objmode():
            MPI.COMM_WORLD.Allreduce(rms_local, rms, MPI.SUM)
        rms = math.sqrt(rms[0] / W)

        # Gyration radius
        mcdc["gyration_radius"][idx_cycle] = rms


@njit
def eigenvalue_tally_closeout(mcdc):
    N = mcdc["setting"]["N_active"]
    mcdc["n_avg"] /= N
    mcdc["C_avg"] /= N
    if N > 1:
        mcdc["n_sdv"] = math.sqrt((mcdc["n_sdv"] / N - mcdc["n_avg"] ** 2) / (N - 1))
        mcdc["C_sdv"] = math.sqrt((mcdc["C_sdv"] / N - mcdc["C_avg"] ** 2) / (N - 1))
    else:
        mcdc["n_sdv"] = 0.0
        mcdc["C_sdv"] = 0.0


# =============================================================================
# Move to event
# =============================================================================


@njit
def move_to_event(P, mcdc):
    # =========================================================================
    # Get distances to events
    # =========================================================================

    # Distance to nearest geometry boundary (surface or lattice)
    # Also set particle material and speed
    d_boundary, event = distance_to_boundary(P, mcdc)

    # Distance to tally mesh
    d_mesh = INF
    if mcdc["cycle_active"]:
        d_mesh = distance_to_mesh(P, mcdc["tally"]["mesh"], mcdc)

    d_domain = INF
    if mcdc["cycle_active"] and mcdc["technique"]["domain_decomp"]:
        d_domain = distance_to_mesh(P, mcdc["technique"]["domain_mesh"], mcdc)

    if mcdc["technique"]["iQMC"]:
        d_iqmc_mesh = distance_to_mesh(P, mcdc["technique"]["iqmc_mesh"], mcdc)
        if d_iqmc_mesh < d_mesh:
            d_mesh = d_iqmc_mesh

    # Distance to time boundary
    speed = get_particle_speed(P, mcdc)
    d_time_boundary = speed * (mcdc["setting"]["time_boundary"] - P["t"])

    # Distance to census time
    idx = mcdc["idx_census"]
    d_time_census = speed * (mcdc["setting"]["census_time"][idx] - P["t"])

    # Distance to collision
    if mcdc["technique"]["iQMC"]:
        d_collision = INF
    else:
        d_collision = distance_to_collision(P, mcdc)

    # =========================================================================
    # Determine event
    #   Priority (in case of coincident events):
    #     boundary > time_boundary > mesh > collision
    # =========================================================================

    # Find the minimum
    distance = min(
        d_boundary, d_time_boundary, d_time_census, d_mesh, d_collision, d_domain
    )

    # Remove the boundary event if it is not the nearest
    if d_boundary > distance * PREC:
        event = 0

    # Add each event if it is within PREC of the nearest event
    if d_time_boundary <= distance * PREC:
        event += EVENT_TIME_BOUNDARY
    if d_time_census <= distance * PREC:
        event += EVENT_CENSUS
    if d_mesh <= distance * PREC:
        event += EVENT_MESH
    if d_domain <= distance * PREC:
        event += EVENT_DOMAIN
    if d_collision == distance:
        event = EVENT_COLLISION

    # Assign event
    P["event"] = event

    # =========================================================================
    # Move particle
    # =========================================================================

    # score iQMC tallies
    if mcdc["technique"]["iQMC"]:
        material = mcdc["materials"][P["material_ID"]]
        w = P["iqmc_w"]
        SigmaT = material["total"][:]
        score_iqmc_flux(P, distance, mcdc)
        w_final = continuous_weight_reduction(w, distance, SigmaT)
        P["iqmc_w"] = w_final
        P["w"] = w_final.sum()

    # Score tracklength tallies
    if mcdc["tally"]["tracklength"] and mcdc["cycle_active"]:
        score_tracklength(P, distance, mcdc)
    if mcdc["setting"]["mode_eigenvalue"]:
        eigenvalue_tally(P, distance, mcdc)

    # Move particle
    move_particle(P, distance, mcdc)


@njit
def distance_to_collision(P, mcdc):
    # Get total cross-section
    material = mcdc["materials"][P["material_ID"]]
    SigmaT = material["total"][P["g"]]

    # Vacuum material?
    if SigmaT == 0.0:
        return INF

    # Sample collision distance
    xi = rng(P)
    distance = -math.log(xi) / SigmaT
    return distance


@njit
def distance_to_boundary(P, mcdc):
    """
    Find the nearest geometry boundary, which could be lattice or surface, and
    return the event type (EVENT_SURFACE or EVENT_LATTICE) and the distance

    We recursively check from the top level cell. If surface and lattice are
    coincident, EVENT_SURFACE is prioritized.
    """

    distance = INF
    event = 0

    # Translation accumulator
    trans = np.zeros(3)

    # Top level cell
    cell = mcdc["cells"][P["cell_ID"]]

    # Recursively check if cell is a lattice cell, until material cell is found
    while True:
        # Distance to nearest surface
        d_surface, surface_ID, surface_move = distance_to_nearest_surface(
            P, cell, trans, mcdc
        )

        # Check if smaller
        if d_surface * PREC < distance:
            distance = d_surface
            event = EVENT_SURFACE
            P["surface_ID"] = surface_ID
            P["translation"][:] = trans

            if surface_move:
                event = EVENT_SURFACE_MOVE

        # Lattice cell?
        if cell["lattice"]:
            # Get lattice
            lattice = mcdc["lattices"][cell["lattice_ID"]]

            # Get lattice center for translation)
            trans -= cell["lattice_center"]

            # Distance to lattice
            d_lattice = distance_to_lattice(P, lattice, trans)

            # Check if smaller
            if d_lattice * PREC < distance:
                distance = d_lattice
                event = EVENT_LATTICE
                P["surface_ID"] = -1

            # Get universe
            mesh = lattice["mesh"]
            x, y, z = mesh_uniform_get_index(P, mesh, trans)
            universe_ID = lattice["universe_IDs"][x, y, z]

            # Update translation
            trans[0] -= mesh["x0"] + (x + 0.5) * mesh["dx"]
            trans[1] -= mesh["y0"] + (y + 0.5) * mesh["dy"]
            trans[2] -= mesh["z0"] + (z + 0.5) * mesh["dz"]

            # Get inner cell
            cell_ID = get_particle_cell(P, universe_ID, trans, mcdc)
            cell = mcdc["cells"][cell_ID]

        else:
            # Material cell found, set material_ID
            P["material_ID"] = cell["material_ID"]
            break

    return distance, event


@njit
def distance_to_nearest_surface(P, cell, trans, mcdc):
    distance = INF
    surface_ID = -1
    surface_move = False

    for i in range(cell["N_surface"]):
        surface = mcdc["surfaces"][cell["surface_IDs"][i]]
        d, sm = surface_distance(P, surface, trans, mcdc)
        if d < distance:
            distance = d
            surface_ID = surface["ID"]
            surface_move = sm
    return distance, surface_ID, surface_move


@njit
def distance_to_lattice(P, lattice, trans):
    mesh = lattice["mesh"]

    x = P["x"] + trans[0]
    y = P["y"] + trans[1]
    z = P["z"] + trans[2]
    ux = P["ux"]
    uy = P["uy"]
    uz = P["uz"]

    d = INF
    d = min(d, mesh_uniform_distance_search(x, ux, mesh["x0"], mesh["dx"]))
    d = min(d, mesh_uniform_distance_search(y, uy, mesh["y0"], mesh["dy"]))
    d = min(d, mesh_uniform_distance_search(z, uz, mesh["z0"], mesh["dz"]))
    return d


@njit
def distance_to_mesh(P, mesh, mcdc):
    x = P["x"]
    y = P["y"]
    z = P["z"]
    t = P["t"]
    ux = P["ux"]
    uy = P["uy"]
    uz = P["uz"]
    v = get_particle_speed(P, mcdc)

    d = INF
    d = min(d, mesh_distance_search(x, ux, mesh["x"]))
    d = min(d, mesh_distance_search(y, uy, mesh["y"]))
    d = min(d, mesh_distance_search(z, uz, mesh["z"]))
    d = min(d, mesh_distance_search(t, 1.0 / v, mesh["t"]))
    return d


# =============================================================================
# Surface crossing
# =============================================================================


@njit
def surface_crossing(P, mcdc):
    trans = P["translation"]

    # Implement BC
    surface = mcdc["surfaces"][P["surface_ID"]]
    surface_bc(P, surface, trans)
    if surface["vacuum"]:
        mcdc["p_comp"]+=1
    # Small shift to ensure crossing
    surface_shift(P, surface, trans, mcdc)

    # Record old material for sensitivity quantification
    material_ID_old = P["material_ID"]

    # Check new cell?
    if P["alive"] and not surface["reflective"]:
        cell = mcdc["cells"][P["cell_ID"]]
        if not cell_check(P, cell, trans, mcdc):
            trans = np.zeros(3)
            P["cell_ID"] = get_particle_cell(P, 0, trans, mcdc)

    # Sensitivity quantification for surface?
    if surface["sensitivity"] and (
        P["sensitivity_ID"] == 0
        or mcdc["technique"]["dsm_order"] == 2
        and P["sensitivity_ID"] <= mcdc["setting"]["N_sensitivity"]
    ):
        material_ID_new = get_particle_material(P, mcdc)
        if material_ID_old != material_ID_new:
            # Sample derivative source particles
            sensitivity_surface(P, surface, material_ID_old, material_ID_new, mcdc)


# =============================================================================
# Collision
# =============================================================================


@njit
def collision(P, mcdc):
    # Get the reaction cross-sections
    material = mcdc["materials"][P["material_ID"]]
    g = P["g"]
    SigmaT = material["total"][g]
    SigmaC = material["capture"][g]
    SigmaS = material["scatter"][g]
    SigmaF = material["fission"][g]

    # Implicit capture
    if mcdc["technique"]["implicit_capture"]:
        P["w"] *= (SigmaT - SigmaC) / SigmaT
        SigmaT -= SigmaC

    # Sample collision type
    xi = rng(P) * SigmaT
    tot = SigmaS
    if tot > xi:
        event = EVENT_SCATTERING
    else:
        tot += SigmaF
        if tot > xi:
            event = EVENT_FISSION
        else:
            event = EVENT_CAPTURE
    P["event"] = event

    # =========================================================================
    # Implement minor events
    # =========================================================================

    if event & EVENT_CAPTURE:
<<<<<<< HEAD
        mcdc["p_comp"]+=1
=======
>>>>>>> f2cfdb5f
        P["alive"] = False


# =============================================================================
# Capture
# =============================================================================


@njit
def capture(P, mcdc):
    # Kill the current particle
    P["alive"] = False


# =============================================================================
# Scattering
# =============================================================================


@njit
def scattering(P, mcdc):
    # Kill the current particle
    P["alive"] = False

    # Get effective and new weight
    if mcdc["technique"]["weighted_emission"]:
        weight_eff = P["w"]
        weight_new = 1.0
    else:
        weight_eff = 1.0
        weight_new = P["w"]

    # Get production factor
    material = mcdc["materials"][P["material_ID"]]
    g = P["g"]
    nu_s = material["nu_s"][g]

    # Get number of secondaries
    N = int(math.floor(weight_eff * nu_s + rng(P)))

    for n in range(N):
        # Create new particle
        P_new = split_particle(P)

        # Set weight
        P_new["w"] = weight_new

        # Sample scattering phase space
        sample_phasespace_scattering(P, material, P_new)

        # Bank
        add_particle(P_new, mcdc["bank_active"])


@njit
def sample_phasespace_scattering(P, material, P_new):
    # Get outgoing spectrum
    g = P["g"]
    G = material["G"]
    chi_s = material["chi_s"][g]

    # Copy relevant attributes
    P_new["x"] = P["x"]
    P_new["y"] = P["y"]
    P_new["z"] = P["z"]
    P_new["t"] = P["t"]
    P_new["sensitivity_ID"] = P["sensitivity_ID"]

    # Sample outgoing energy
    xi = rng(P_new)
    tot = 0.0
    for g_out in range(G):
        tot += chi_s[g_out]
        if tot > xi:
            break
    P_new["g"] = g_out

    # Sample scattering angle
    mu = 2.0 * rng(P_new) - 1.0

    # Sample azimuthal direction
    azi = 2.0 * PI * rng(P_new)
    cos_azi = math.cos(azi)
    sin_azi = math.sin(azi)
    Ac = (1.0 - mu**2) ** 0.5

    ux = P["ux"]
    uy = P["uy"]
    uz = P["uz"]

    if uz != 1.0:
        B = (1.0 - P["uz"] ** 2) ** 0.5
        C = Ac / B

        P_new["ux"] = ux * mu + (ux * uz * cos_azi - uy * sin_azi) * C
        P_new["uy"] = uy * mu + (uy * uz * cos_azi + ux * sin_azi) * C
        P_new["uz"] = uz * mu - cos_azi * Ac * B

    # If dir = 0i + 0j + k, interchange z and y in the scattering formula
    else:
        B = (1.0 - uy**2) ** 0.5
        C = Ac / B

        P_new["ux"] = ux * mu + (ux * uy * cos_azi - uz * sin_azi) * C
        P_new["uz"] = uz * mu + (uz * uy * cos_azi + ux * sin_azi) * C
        P_new["uy"] = uy * mu - cos_azi * Ac * B


# =============================================================================
# Fission
# =============================================================================


@njit
def fission(P, mcdc):
    # Kill the current particle
    P["alive"] = False

    # Get production factor
    material = mcdc["materials"][P["material_ID"]]
    g = P["g"]
    nu = material["nu_f"][g]

    # Get effective and new weight
    if mcdc["technique"]["weighted_emission"]:
        weight_eff = P["w"]
        weight_new = 1.0
    else:
        weight_eff = 1.0
        weight_new = P["w"]

    # Get number of secondaries
    N = int(math.floor(weight_eff * nu / mcdc["k_eff"] + rng(P)))

    for n in range(N):
        # Create new particle
        P_new = split_particle(P)

        # Set weight
        P_new["w"] = weight_new

        # Sample scattering phase space
        sample_phasespace_fission(P, material, P_new, mcdc)

        # Skip if it's beyond time boundary
        if P_new["t"] > mcdc["setting"]["time_boundary"]:
            continue

        # Bank
        if mcdc["setting"]["mode_eigenvalue"]:
            add_particle(P_new, mcdc["bank_census"])
        else:
            add_particle(P_new, mcdc["bank_active"])


@njit
def sample_phasespace_fission(P, material, P_new, mcdc):
    # Get constants
    G = material["G"]
    J = material["J"]
    g = P["g"]
    nu = material["nu_f"][g]
    nu_p = material["nu_p"][g]
    if J > 0:
        nu_d = material["nu_d"][g]

    # Copy relevant attributes
    P_new["x"] = P["x"]
    P_new["y"] = P["y"]
    P_new["z"] = P["z"]
    P_new["t"] = P["t"]
    P_new["sensitivity_ID"] = P["sensitivity_ID"]

    # Sample isotropic direction
    P_new["ux"], P_new["uy"], P_new["uz"] = sample_isotropic_direction(P_new)

    # Prompt or delayed?
    xi = rng(P_new) * nu
    tot = nu_p
    if xi < tot:
        prompt = True
        spectrum = material["chi_p"][g]
    else:
        prompt = False

        # Determine delayed group and nuclide-dependent decay constant and spectrum
        for j in range(J):
            tot += nu_d[j]
            if xi < tot:
                # Delayed group determined, now determine nuclide
                N_nuclide = material["N_nuclide"]
                if N_nuclide == 1:
                    nuclide = mcdc["nuclides"][material["nuclide_IDs"][0]]
                    spectrum = nuclide["chi_d"][j]
                    decay = nuclide["decay"][j]
                    break
                SigmaF = material["fission"][g]
                xi = rng(P_new) * nu_d[j] * SigmaF
                tot = 0.0
                for i in range(N_nuclide):
                    nuclide = mcdc["nuclides"][material["nuclide_IDs"][i]]
                    density = material["nuclide_densities"][i]
                    tot += density * nuclide["nu_d"][g, j] * nuclide["fission"][g]
                    if xi < tot:
                        # Nuclide determined, now get the constant and spectruum
                        spectrum = nuclide["chi_d"][j]
                        decay = nuclide["decay"][j]
                        break
                break

    # Sample outgoing energy
    xi = rng(P_new)
    tot = 0.0
    for g_out in range(G):
        tot += spectrum[g_out]
        if tot > xi:
            break
    P_new["g"] = g_out

    # Sample emission time
    if not prompt:
        xi = rng(P_new)
        P_new["t"] -= math.log(xi) / decay


@njit
def sample_phasespace_fission_nuclide(P, nuclide, P_new, mcdc):
    # Get constants
    G = nuclide["G"]
    J = nuclide["J"]
    g = P["g"]
    nu = nuclide["nu_f"][g]
    nu_p = nuclide["nu_p"][g]
    if J > 0:
        nu_d = nuclide["nu_d"][g]

    # Copy relevant attributes
    P_new["x"] = P["x"]
    P_new["y"] = P["y"]
    P_new["z"] = P["z"]
    P_new["t"] = P["t"]
    P_new["sensitivity_ID"] = P["sensitivity_ID"]

    # Sample isotropic direction
    P_new["ux"], P_new["uy"], P_new["uz"] = sample_isotropic_direction(P_new)

    # Prompt or delayed?
    xi = rng(P_new) * nu
    tot = nu_p
    if xi < tot:
        prompt = True
        spectrum = nuclide["chi_p"][g]
    else:
        prompt = False

        # Determine delayed group
        for j in range(J):
            tot += nu_d[j]
            if xi < tot:
                spectrum = nuclide["chi_d"][j]
                decay = nuclide["decay"][j]
                break

    # Sample outgoing energy
    xi = rng(P_new)
    tot = 0.0
    for g_out in range(G):
        tot += spectrum[g_out]
        if tot > xi:
            break
    P_new["g"] = g_out

    # Sample emission time
    if not prompt:
        xi = rng(P_new)
        P_new["t"] -= math.log(xi) / decay


# =============================================================================
# Branchless collision
# =============================================================================


@njit
def branchless_collision(P, mcdc):
    # Data
    # TODO: Consider multi-nuclide material
    material = mcdc["nuclides"][P["material_ID"]]
    w = P["w"]
    g = P["g"]
    SigmaT = material["total"][g]
    SigmaF = material["fission"][g]
    SigmaS = material["scatter"][g]
    nu_s = material["nu_s"][g]
    nu_p = material["nu_p"][g] / mcdc["k_eff"]
    nu_d = material["nu_d"][g] / mcdc["k_eff"]
    J = material["J"]
    G = material["G"]

    # Total nu fission
    nu = material["nu_f"][g]

    # Set weight
    n_scatter = nu_s * SigmaS
    n_fission = nu * SigmaF
    n_total = n_fission + n_scatter
    P["w"] *= n_total / SigmaT

    # Set spectrum and decay rate
    fission = True
    prompt = True
    if rng(P) < n_scatter / n_total:
        fission = False
        spectrum = material["chi_s"][g]
    else:
        xi = rng(P) * nu
        tot = nu_p
        if xi < tot:
            spectrum = material["chi_p"][g]
        else:
            prompt = False
            for j in range(J):
                tot += nu_d[j]
                if xi < tot:
                    spectrum = material["chi_d"][j]
                    decay = material["decay"][j]
                    break

    # Set time
    if not prompt:
        xi = rng(P)
        P["t"] -= math.log(xi) / decay

        # Kill if it's beyond time boundary
        if P["t"] > mcdc["setting"]["time_boundary"]:
            P["alive"] = False
            return

    # Set energy
    xi = rng(P)
    tot = 0.0
    for g_out in range(G):
        tot += spectrum[g_out]
        if tot > xi:
            P["g"] = g_out
            break

    # Set direction (TODO: anisotropic scattering)
    P["ux"], P["uy"], P["uz"] = sample_isotropic_direction(P)


# =============================================================================
# Weight widow
# =============================================================================


@njit
def weight_window(P, mcdc):
    # Get indices
    t, x, y, z, outside = mesh_get_index(P, mcdc["technique"]["ww_mesh"])

    # Target weight
    w_target = mcdc["technique"]["ww"][t, x, y, z]

    # Population control factor
    w_target *= mcdc["technique"]["pc_factor"]

    # Surviving probability
    p = P["w"] / w_target

    # Window width
    width = mcdc["technique"]["ww_width"]

    # If above target
    if p > width:
        # Set target weight
        P["w"] = w_target

        # Splitting (keep the original particle)
        n_split = math.floor(p)
        for i in range(n_split - 1):
            add_particle(split_particle(P), mcdc["bank_active"])

        # Russian roulette
        p -= n_split
        xi = rng(P)
        if xi <= p:
            add_particle(split_particle(P), mcdc["bank_active"])

    # Below target
    elif p < 1.0 / width:
        # Russian roulette
        xi = rng(P)
        if xi > p:
            P["alive"] = False
        else:
            P["w"] = w_target


# ==============================================================================
# Quasi Monte Carlo
# ==============================================================================


@njit
def continuous_weight_reduction(w, distance, SigmaT):
    """
    Continuous weight reduction technique based on particle track-length, for
    use with iQMC.

    Parameters
    ----------
    w : float64
        particle weight
    distance : float64
        track length
    SigmaT : float64
        total cross section

    Returns
    -------
    float64
        New particle weight
    """
    return w * np.exp(-distance * SigmaT)


@njit
def UpdateK(keff, phi_outter, phi_inner, mcdc):
    mesh = mcdc["technique"]["iqmc_mesh"]
    Nx = len(mesh["x"]) - 1
    Ny = len(mesh["y"]) - 1
    Nz = len(mesh["z"]) - 1
    nuSigmaF = np.zeros_like(phi_outter)
    # calculate nu*SigmaF for every cell
    for i in range(Nx):
        for j in range(Ny):
            for k in range(Nz):
                t = 0
                mat_idx = mcdc["technique"]["iqmc_material_idx"][t, i, j, k]
                material = mcdc["materials"][mat_idx]
                nu_f = material["nu_f"]
                SigmaF = material["fission"]
                nuSigmaF[:, t, i, j, k] = nu_f * SigmaF

    keff *= np.sum(nuSigmaF * phi_inner) / np.sum(nuSigmaF * phi_outter)
    mcdc["k_eff"] = keff


@njit
def prepare_qmc_source(mcdc):
    """

    Iterates trhough all spatial cells to calculate the iQMC source. The source
    is a combination of the user input Fixed-Source plus the calculated
    Scattering-Source and Fission-Sources. Resutls are stored in
    mcdc['technique']['iqmc_source'], a matrix of size [G,Nt,Nx,Ny,Nz].

    """
    Q = mcdc["technique"]["iqmc_source"]
    fixed_source = mcdc["technique"]["iqmc_fixed_source"]
    flux_scatter = mcdc["technique"]["iqmc_flux"]
    flux_fission = mcdc["technique"]["iqmc_flux"]
    if mcdc["setting"]["mode_eigenvalue"]:
        flux_fission = mcdc["technique"]["iqmc_flux_outter"]
    mesh = mcdc["technique"]["iqmc_mesh"]
    Nx = len(mesh["x"]) - 1
    Ny = len(mesh["y"]) - 1
    Nz = len(mesh["z"]) - 1
    # calculate source for every cell and group in the iqmc_mesh
    for i in range(Nx):
        for j in range(Ny):
            for k in range(Nz):
                t = 0
                mat_idx = mcdc["technique"]["iqmc_material_idx"][t, i, j, k]
                # we can vectorize the multigroup calculation here
                Q[:, t, i, j, k] = (
                    fission_source(flux_fission[:, t, i, j, k], mat_idx, mcdc)
                    + scattering_source(flux_scatter[:, t, i, j, k], mat_idx, mcdc)
                    + fixed_source[:, t, i, j, k]
                )


@njit
def prepare_qmc_scattering_source(mcdc):
    """

    Iterates trhough all spatial cells to calculate the iQMC scattering-source.
    Resutls are stored in mcdc['technique']['iqmc_source'], a matrix
    of size [G,Nt,Nx,Ny,Nz].

    """
    Q = mcdc["technique"]["iqmc_source"]
    fixed_source = mcdc["technique"]["iqmc_fixed_source"]
    flux = mcdc["technique"]["iqmc_flux"]
    mesh = mcdc["technique"]["iqmc_mesh"]
    Nx = len(mesh["x"]) - 1
    Ny = len(mesh["y"]) - 1
    Nz = len(mesh["z"]) - 1
    # calculate source for every cell and group in the iqmc_mesh
    for i in range(Nx):
        for j in range(Ny):
            for k in range(Nz):
                t = 0
                mat_idx = mcdc["technique"]["iqmc_material_idx"][t, i, j, k]
                # we can vectorize the multigroup calculation here
                Q[:, t, i, j, k] = (
                    scattering_source(flux[:, t, i, j, k], mat_idx, mcdc)
                    + fixed_source[:, t, i, j, k]
                )


@njit
def prepare_qmc_fission_source(mcdc):
    """

    Iterates trhough all spatial cells to calculate the iQMC fission-source.
    Resutls are stored in mcdc['technique']['iqmc_source'], a matrix
    of size [G,Nt,Nx,Ny,Nz].

    """
    Q = mcdc["technique"]["iqmc_source"]
    fixed_source = mcdc["technique"]["iqmc_fixed_source"]
    flux = mcdc["technique"]["iqmc_flux"]
    mesh = mcdc["technique"]["iqmc_mesh"]
    Nx = len(mesh["x"]) - 1
    Ny = len(mesh["y"]) - 1
    Nz = len(mesh["z"]) - 1
    # calculate source for every cell and group in the iqmc_mesh
    for i in range(Nx):
        for j in range(Ny):
            for k in range(Nz):
                t = 0
                mat_idx = mcdc["technique"]["iqmc_material_idx"][t, i, j, k]
                # we can vectorize the multigroup calculation here
                Q[:, t, i, j, k] = (
                    fission_source(flux[:, t, i, j, k], mat_idx, mcdc)
                    + fixed_source[:, t, i, j, k]
                )


@njit
def prepare_qmc_particles(mcdc):
    """
    Create N_particles assigning the position, direction, and group from the
    QMC Low-Discrepency Sequence. Particles are added to the bank_source.

    """
    # total number of particles
    N_particle = mcdc["setting"]["N_particle"]
    # number of particles this processor will handle
    N_work = mcdc["mpi_work_size"]

    # low discrepency sequence
    lds = mcdc["technique"]["iqmc_lds"]
    # source
    Q = mcdc["technique"]["iqmc_source"]
    mesh = mcdc["technique"]["iqmc_mesh"]
    Nx = len(mesh["x"]) - 1
    Ny = len(mesh["y"]) - 1
    Nz = len(mesh["z"]) - 1
    # total number of spatial cells
    Nt = Nx * Ny * Nz
    # outter mesh boundaries for sampling position
    xa = mesh["x"][0]
    xb = mesh["x"][-1]
    ya = mesh["y"][0]
    yb = mesh["y"][-1]
    za = mesh["z"][0]
    zb = mesh["z"][-1]

    for n in range(N_work):
        # Create new particle
        P_new = np.zeros(1, dtype=type_.particle_record)[0]
        P_new["rng_seed"] = 0
        # assign direction
        P_new["x"] = sample_qmc_position(xa, xb, lds[n, 0])
        P_new["y"] = sample_qmc_position(ya, yb, lds[n, 4])
        P_new["z"] = sample_qmc_position(za, zb, lds[n, 3])
        # Sample isotropic direction
        P_new["ux"], P_new["uy"], P_new["uz"] = sample_qmc_isotropic_direction(
            lds[n, 1], lds[n, 5]
        )
        if P_new["ux"] == 0.0:
            P_new["ux"] += 0.01
        # time and group
        P_new["t"] = 0
        P_new["g"] = 0
        t, x, y, z, outside = mesh_get_index(P_new, mesh)
        mat_idx = mcdc["technique"]["iqmc_material_idx"][t, x, y, z]
        # calculate dx,dy,dz and then dV
        # TODO: Bug where if x = 0.0 the x-index is -1
        dV = iqmc_cell_volume(x, y, z, mesh)
        # Set weight
        P_new["iqmc_w"] = Q[:, t, x, y, z] * dV * Nt / N_particle
        P_new["w"] = (P_new["iqmc_w"]).sum()
        # add to source bank
        add_particle(P_new, mcdc["bank_source"])


@njit
def fission_source(phi, mat_idx, mcdc):
    """
    Calculate the fission source for use with iQMC.

    Parameters
    ----------
    phi : float64
        scalar flux in the spatial cell
    mat_idx :
        material index
    mcdc : TYPE
        DESCRIPTION.

    Returns
    -------
    float64
        fission source

    """
    # TODO: Now, only single-nuclide material is allowed
    material = mcdc["nuclides"][mat_idx]
    chi_p = material["chi_p"]
    chi_d = material["chi_d"]
    nu_p = material["nu_p"]
    nu_d = material["nu_d"]
    J = material["J"]
    if mcdc["technique"]["iqmc_eigenmode_solver"] == "davidson":
        keff = 1.0
    else:
        keff = mcdc["k_eff"]

    SigmaF = material["fission"]
    F_p = np.dot(chi_p.T, nu_p / keff * SigmaF * phi)
    F_d = np.dot(chi_d.T, (nu_d.T / keff * SigmaF * phi).sum(axis=1))
    F = F_p + F_d

    return F


@njit
def scattering_source(phi, mat_idx, mcdc):
    """
    Calculate the scattering source for use with iQMC.

    Parameters
    ----------
    phi : float64
        scalar flux in the spatial cell
    mat_idx :
        material index
    mcdc : TYPE
        DESCRIPTION.

    Returns
    -------
    float64
        scattering source

    """
    material = mcdc["materials"][mat_idx]
    chi_s = material["chi_s"]
    SigmaS = material["scatter"]
    return np.dot(chi_s.T, SigmaS * phi)


@njit
def qmc_res(flux_new, flux_old):
    """

    Calculate residual between scalar flux iterations.

    Parameters
    ----------
    flux_new : TYPE
        Current scalar flux iteration.
    flux_old : TYPE
        previous scalar flux iteration.

    Returns
    -------
    float64
        L2 Norm of arrays.

    """
    size = flux_old.size
    flux_new = flux_new.reshape((size,))
    flux_old = flux_old.reshape((size,))
    res = np.linalg.norm((flux_new - flux_old), ord=2)
    return res


@njit
def score_iqmc_flux(P, distance, mcdc):
    """

    Tally the scalar flux and effective fission/scattering rates.

    Parameters
    ----------
    P : particle
    distance : float64
        tracklength.
    mcdc : TYPE
        DESCRIPTION.

    Returns
    -------
    None.

    """
    # Get indices
    mesh = mcdc["technique"]["iqmc_mesh"]
    material = mcdc["materials"][P["material_ID"]]
    w = P["iqmc_w"]
    SigmaT = material["total"]
    SigmaS = material["scatter"]
    SigmaF = material["fission"]
    t, x, y, z, outside = mesh_get_index(P, mesh)
    # Outside grid?
    if outside:
        return
    dV = iqmc_cell_volume(x, y, z, mesh)
    # Score
    if SigmaT.all() > 0.0:
        flux = w * (1 - np.exp(-(distance * SigmaT))) / (SigmaT * dV)
    else:
        flux = distance * w / dV
    mcdc["technique"]["iqmc_flux"][:, t, x, y, z] += flux


@njit
def iqmc_cell_volume(x, y, z, mesh):
    """
    Calculate the volume of the current spatial cell.

    Parameters
    ----------
    x : int64
        Current x-position index.
    y : int64
        Current y-position index.
    z : int64
        Current z-position index.
    mesh : TYPE
        iqmc mesh.

    Returns
    -------
    dV : float64
        cell volume.

    """
    dx = dy = dz = 1
    if (mesh["x"][x] != -INF) and (mesh["x"][x] != INF):
        dx = mesh["x"][x + 1] - mesh["x"][x]
    if (mesh["y"][y] != -INF) and (mesh["y"][y] != INF):
        dy = mesh["y"][y + 1] - mesh["y"][y]
    if (mesh["z"][z] != -INF) and (mesh["z"][z] != INF):
        dz = mesh["z"][z + 1] - mesh["z"][z]
    dV = dx * dy * dz
    return dV


@njit
def sample_qmc_position(a, b, sample):
    return a + (b - a) * sample


@njit
def sample_qmc_isotropic_direction(sample1, sample2):
    """

    Sample the an isotropic direction using samples between [0,1].

    Parameters
    ----------
    sample1 : float64
        LDS sample 1.
    sample2 : float64
        LDS sample 2.

    Returns
    -------
    ux : float64
        x direction.
    uy : float64
        y direction.
    uz : float64
        z direction.

    """
    # Sample polar cosine and azimuthal angle uniformly
    mu = 2.0 * sample1 - 1.0
    azi = 2.0 * PI * sample2

    # Convert to Cartesian coordinates
    c = (1.0 - mu**2) ** 0.5
    uy = math.cos(azi) * c
    uz = math.sin(azi) * c
    ux = mu
    return ux, uy, uz


@njit
def sample_qmc_group(sample, G):
    """
    Uniformly sample energy group using a random sample between [0,1].

    Parameters
    ----------
    sample : float64
        LDS sample.
    G : int64
        Number of energy groups.

    Returns
    -------
    int64
        Assigned energy group.

    """
    return int(np.floor(sample * G))


@njit
def generate_iqmc_material_idx(mcdc):
    """
    This algorithm is meant to loop through every spatial cell of the
    iQMC mesh and assign a material index according to the material_ID at
    the center of the cell.

    Therefore, the whole cell is treated as the material located at the
    center of the cell, regardless of whethere there are more materials
    present.

    A somewhat crude but effient approximation.
    """
    iqmc_mesh = mcdc["technique"]["iqmc_mesh"]
    Nx = len(iqmc_mesh["x"]) - 1
    Ny = len(iqmc_mesh["y"]) - 1
    Nz = len(iqmc_mesh["z"]) - 1
    dx = dy = dz = 1
    t = 0
    # variables for cell finding functions
    trans = np.zeros((3,))
    # create particle to utilize cell finding functions
    P_temp = np.zeros(1, dtype=type_.particle)[0]
    # set default attributes
    P_temp["alive"] = True
    P_temp["material_ID"] = -1
    P_temp["cell_ID"] = -1

    x_mid = 0.5 * (iqmc_mesh["x"][1:] + iqmc_mesh["x"][:-1])
    y_mid = 0.5 * (iqmc_mesh["y"][1:] + iqmc_mesh["y"][:-1])
    z_mid = 0.5 * (iqmc_mesh["z"][1:] + iqmc_mesh["z"][:-1])

    # loop through every cell
    for i in range(Nx):
        x = x_mid[i]
        for j in range(Ny):
            y = y_mid[j]
            for k in range(Nz):
                z = z_mid[k]

                # assign cell center position
                P_temp["x"] = x
                P_temp["y"] = y
                P_temp["z"] = z

                # set cell_ID
                P_temp["cell_ID"] = get_particle_cell(P_temp, 0, trans, mcdc)

                # set material_ID
                material_ID = get_particle_material(P_temp, mcdc)

                # assign material index
                mcdc["technique"]["iqmc_material_idx"][t, i, j, k] = material_ID


@njit
def iqmc_distribute_flux(mcdc):
    flux_local = mcdc["technique"]["iqmc_flux"].copy()
    # TODO: is there a way to do this without creating a new matrix ?
    flux_total = np.zeros_like(flux_local, np.float64)
    with objmode():
        MPI.COMM_WORLD.Allreduce(flux_local, flux_total, op=MPI.SUM)
    mcdc["technique"]["iqmc_flux"] = flux_total.copy()


@njit
def lartg(f, g):
    """
    Originally a Lapack routine to generate a plane rotation with
    real cosine and real sine.

    Reference
    ----------
    https://netlib.org/lapack/explore-html/df/dd1/group___o_t_h_e_rauxiliary_ga86f8f877eaea0386cdc2c3c175d9ea88.html#:~:text=DLARTG%20generates%20a%20plane%20rotation%20with%20real%20cosine,%3D%20G%20%2F%20R%20Hence%20C%20%3E%3D%200.

    Parameters
    ----------
    f :  The first component of vector to be rotated.
    g :  The second component of vector to be rotated.

    Returns
    -------
    c : The cosine of the rotation.
    s : The sine of the rotation.
    r : The nonzero component of the rotated vector.

    """
    r = np.sign(f) * np.sqrt(f * f + g * g)
    c = f / r
    s = g / r
    return c, s, r


@njit
def modified_gram_schmidt(V, u):
    """
    Modified Gram Schmidt routine

    """
    V = np.ascontiguousarray(V)
    w1 = u - np.dot(V, np.dot(V.T, u))
    v1 = w1 / np.linalg.norm(w1)
    w2 = v1 - np.dot(V, np.dot(V.T, v1))
    v2 = w2 / np.linalg.norm(w2)
    V = np.append(V, v2, axis=1)
    # TODO: unit test that each column of V.dot(v2) == 0
    # for i in range(V.shape[1]):
    #     temp = V[:,i].dot(v2)
    #     try:
    #         assert np.isclose(temp, 0.0)
    #     except:
    #         print(temp)
    return V


# =============================================================================
# iQMC Iterative Mapping Functions
# =============================================================================


@njit
def AxV(phi, b, mcdc):
    """
    Linear operator to be used with GMRES.
    """
    matrix_shape = mcdc["technique"]["iqmc_flux"].shape
    vector_size = mcdc["technique"]["iqmc_flux"].size

    mcdc["technique"]["iqmc_flux"] = np.reshape(phi, matrix_shape)

    # reset bank size
    mcdc["bank_source"]["size"] = 0
    mcdc["technique"]["iqmc_source"] = np.zeros_like(mcdc["technique"]["iqmc_source"])

    # QMC Sweep
    prepare_qmc_source(mcdc)
    prepare_qmc_particles(mcdc)
    mcdc["technique"]["iqmc_flux"] = np.zeros_like(mcdc["technique"]["iqmc_flux"])
    mcdc["technique"]["iqmc_sweep_counter"] += 1
    loop_source(0, mcdc)
    # sum resultant flux on all processors
    iqmc_distribute_flux(mcdc)

    v_out = np.reshape(mcdc["technique"]["iqmc_flux"].copy(), (vector_size,))
    axv = phi - (v_out - b)

    return axv


@njit
def RHS(mcdc):
    """
    We solve A x = b with a Krylov method. This function extracts
    b by doing a transport sweep of the fixed-source.
    """
    # reshape v and assign to iqmc_flux
    Nt = mcdc["technique"]["iqmc_flux"].size
    mcdc["technique"]["iqmc_flux"] = np.zeros_like(mcdc["technique"]["iqmc_flux"])

    # reset bank size
    mcdc["bank_source"]["size"] = 0
    mcdc["technique"]["iqmc_source"] = np.zeros_like(mcdc["technique"]["iqmc_source"])

    # QMC Sweep
    prepare_qmc_source(mcdc)
    prepare_qmc_particles(mcdc)
    mcdc["technique"]["iqmc_flux"] = np.zeros_like(mcdc["technique"]["iqmc_flux"])
    mcdc["technique"]["iqmc_sweep_counter"] += 1
    loop_source(0, mcdc)
    # sum resultant flux on all processors
    iqmc_distribute_flux(mcdc)

    b = np.reshape(mcdc["technique"]["iqmc_flux"].copy(), (Nt,))

    return b


@njit
def HxV(V, mcdc):
    """
    Linear operator for Davidson method,
    scattering + streaming terms -> (I-L^(-1)S)*phi
    """
    # flux input is most recent iteration of eigenvector
    v = V[:, -1]
    # reshape v and assign to iqmc_flux
    vector_size = v.size
    matrix_shape = mcdc["technique"]["iqmc_flux"].shape
    mcdc["technique"]["iqmc_flux"] = np.reshape(v.copy(), matrix_shape)
    # reset bank size
    mcdc["bank_source"]["size"] = 0
    mcdc["technique"]["iqmc_source"] = np.zeros_like(mcdc["technique"]["iqmc_source"])

    # QMC Sweep
    prepare_qmc_scattering_source(mcdc)
    prepare_qmc_particles(mcdc)
    mcdc["technique"]["iqmc_flux"] = np.zeros_like(mcdc["technique"]["iqmc_flux"])
    mcdc["technique"]["iqmc_sweep_counter"] += 1
    loop_source(0, mcdc)
    # sum resultant flux on all processors
    iqmc_distribute_flux(mcdc)

    v_out = np.reshape(mcdc["technique"]["iqmc_flux"].copy(), (vector_size,))
    axv = v - v_out
    axv = np.reshape(axv, (vector_size, 1))

    return axv


@njit
def FxV(V, mcdc):
    """
    Linear operator for Davidson method,
    fission term -> (L^(-1)F*phi)
    """
    # flux input is most recent iteration of eigenvector
    v = V[:, -1]
    # reshape v and assign to iqmc_flux
    vector_size = v.size
    matrix_shape = mcdc["technique"]["iqmc_flux"].shape
    mcdc["technique"]["iqmc_flux"] = np.reshape(v.copy(), matrix_shape)

    # reset bank size
    mcdc["bank_source"]["size"] = 0
    mcdc["technique"]["iqmc_source"] = np.zeros_like(mcdc["technique"]["iqmc_source"])

    # QMC Sweep
    prepare_qmc_fission_source(mcdc)
    prepare_qmc_particles(mcdc)
    mcdc["technique"]["iqmc_flux"] = np.zeros_like(mcdc["technique"]["iqmc_flux"])
    mcdc["technique"]["iqmc_sweep_counter"] += 1
    loop_source(0, mcdc)
    # sum resultant flux on all processors
    iqmc_distribute_flux(mcdc)

    v_out = np.reshape(mcdc["technique"]["iqmc_flux"].copy(), (vector_size, 1))

    return v_out


@njit
def preconditioner(V, mcdc, num_sweeps=3):
    """
    Linear operator approximation of (I-L^(-1)S)*phi

    In this case the preconditioner is a specified number of purely scattering
    transport sweeps.
    """
    # flux input is most recent iteration of eigenvector
    v = V[:, -1]
    # reshape v and assign to iqmc_flux
    vector_size = v.size
    matrix_shape = mcdc["technique"]["iqmc_flux"].shape
    mcdc["technique"]["iqmc_flux"] = np.reshape(v.copy(), matrix_shape)

    for i in range(num_sweeps):
        # reset bank size
        mcdc["bank_source"]["size"] = 0
        mcdc["technique"]["iqmc_source"] = np.zeros_like(
            mcdc["technique"]["iqmc_source"]
        )

        # QMC Sweep
        prepare_qmc_scattering_source(mcdc)
        prepare_qmc_particles(mcdc)
        mcdc["technique"]["iqmc_flux"] = np.zeros_like(mcdc["technique"]["iqmc_flux"])
        mcdc["technique"]["iqmc_sweep_counter"] += 1
        loop_source(0, mcdc)
        # sum resultant flux on all processors
        iqmc_distribute_flux(mcdc)

    v_out = np.reshape(mcdc["technique"]["iqmc_flux"].copy(), (vector_size,))
    v_out = v - v_out
    v_out = np.reshape(v_out, (vector_size, 1))

    return v_out


# =============================================================================
# Weight Roulette
# =============================================================================


@njit
def weight_roulette(P, mcdc):
    """
    If neutron weight below wr_threshold, then enter weight rouelette
    technique. Neutron has 'chance' probability of having its weight increased
    by factor of 1/CHANCE, and 1-CHANCE probability of terminating.

    Parameters
    ----------
    P :
    mcdc :

    Returns
    -------
    None.

    """
    chance = mcdc["technique"]["wr_chance"]
    x = rng(P)
    if x <= chance:
        P["iqmc_w"] /= chance
        P["w"] /= chance
    else:
        P["alive"] = False


# ==============================================================================
# Sensitivity quantification (Derivative Source Method)
# =============================================================================


@njit
def sensitivity_surface(P, surface, material_ID_old, material_ID_new, mcdc):
    # Sample number of derivative sources
    xi = surface["dsm_Np"]
    if xi != 1.0:
        Np = int(math.floor(xi + rng(P)))
    else:
        Np = 1

    # Terminate and put the current particle into the secondary bank
    P["alive"] = False
    add_particle(copy_particle(P), mcdc["bank_active"])

    # Get sensitivity ID
    ID = surface["sensitivity_ID"]
    if mcdc["technique"]["dsm_order"] == 2:
        ID1 = min(P["sensitivity_ID"], ID)
        ID2 = max(P["sensitivity_ID"], ID)
        ID = get_DSM_ID(ID1, ID2, mcdc["setting"]["N_sensitivity"])

    # Get materials
    material_old = mcdc["materials"][material_ID_old]
    material_new = mcdc["materials"][material_ID_new]

    # Determine the plus and minus components and then their weight signs
    trans = P["translation"]
    sign_origin = surface_normal_component(P, surface, trans)
    if sign_origin > 0.0:
        # New is +, old is -
        sign_new = -1.0
        sign_old = 1.0
    else:
        sign_new = 1.0
        sign_old = -1.0

    # Get XS
    g = P["g"]
    SigmaT_old = material_old["total"][g]
    SigmaT_new = material_new["total"][g]
    SigmaS_old = material_old["scatter"][g]
    SigmaS_new = material_new["scatter"][g]
    SigmaF_old = material_old["fission"][g]
    SigmaF_new = material_new["fission"][g]
    nu_s_old = material_old["nu_s"][g]
    nu_s_new = material_new["nu_s"][g]
    nu_old = material_old["nu_f"][g]
    nu_new = material_new["nu_f"][g]
    nuSigmaS_old = nu_s_old * SigmaS_old
    nuSigmaS_new = nu_s_new * SigmaS_new
    nuSigmaF_old = nu_old * SigmaF_old
    nuSigmaF_new = nu_new * SigmaF_new

    # Get source type probabilities
    delta = -(SigmaT_old * sign_old + SigmaT_new * sign_new)
    scatter = nuSigmaS_old * sign_old + nuSigmaS_new * sign_new
    fission = nuSigmaF_old * sign_old + nuSigmaF_new * sign_new
    p_delta = abs(delta)
    p_scatter = abs(scatter)
    p_fission = abs(fission)
    p_total = p_delta + p_scatter + p_fission

    # Get inducing flux
    #   Apply constant flux approximation for tangent direction
    #   [Dupree 2002, Eq. (7.39)]
    mu = abs(sign_origin)
    epsilon = 0.01
    if mu < epsilon:
        mu = epsilon / 2
    flux = P["w"] / mu

    # Base weight
    w_hat = p_total * flux / xi

    # Sample the derivative sources
    for n in range(Np):
        # Create new particle
        P_new = split_particle(P)

        # Sample source type
        xi = rng(P) * p_total
        tot = p_delta
        if tot > xi:
            # Delta source
            sign_delta = delta / p_delta
            P_new["w"] = w_hat * sign_delta
        else:
            tot += p_scatter
            if tot > xi:
                # Scattering source
                total_scatter = nuSigmaS_old + nuSigmaS_new
                w_s = w_hat * total_scatter / p_scatter

                # Sample if it is from + or - component
                if nuSigmaS_old > rng(P) * total_scatter:
                    sample_phasespace_scattering(P, material_old, P_new)
                    P_new["w"] = w_s * sign_old
                else:
                    sample_phasespace_scattering(P, material_new, P_new)
                    P_new["w"] = w_s * sign_new
            else:
                # Fission source
                total_fission = nuSigmaF_old + nuSigmaF_new
                w_f = w_hat * total_fission / p_fission

                # Sample if it is from + or - component
                if nuSigmaF_old > rng(P) * total_fission:
                    sample_phasespace_fission(P, material_old, P_new, mcdc)
                    P_new["w"] = w_f * sign_old
                else:
                    sample_phasespace_fission(P, material_new, P_new, mcdc)
                    P_new["w"] = w_f * sign_new

        # Assign sensitivity_ID
        P_new["sensitivity_ID"] = ID

        # Shift back if needed to ensure crossing
        sign = surface_normal_component(P_new, surface, trans)
        if sign_origin * sign > 0.0:
            # Get surface normal
            nx, ny, nz = surface_normal(P_new, surface, trans)

            # The shift
            if sign > 0.0:
                P_new["x"] -= nx * 2 * SHIFT
                P_new["y"] -= ny * 2 * SHIFT
                P_new["z"] -= nz * 2 * SHIFT
            else:
                P_new["x"] += nx * 2 * SHIFT
                P_new["y"] += ny * 2 * SHIFT
                P_new["z"] += nz * 2 * SHIFT

        # Put the current particle into the secondary bank
        add_particle(P_new, mcdc["bank_active"])

    # Sample potential second-order sensitivity particles?
    if mcdc["technique"]["dsm_order"] < 2 or P["sensitivity_ID"] > 0:
        return

    # Get total probability
    p_total = 0.0
    for material in [material_new, material_old]:
        if material["sensitivity"]:
            N_nuclide = material["N_nuclide"]
            for i in range(N_nuclide):
                nuclide = mcdc["nuclides"][material["nuclide_IDs"][i]]
                if nuclide["sensitivity"]:
                    sigmaT = nuclide["total"][g]
                    sigmaS = nuclide["scatter"][g]
                    sigmaF = nuclide["fission"][g]
                    nu_s = nuclide["nu_s"][g]
                    nu = nuclide["nu_f"][g]
                    nusigmaS = nu_s * sigmaS
                    nusigmaF = nu * sigmaF
                    total = sigmaT + nusigmaS + nusigmaF
                    p_total += total

    # Base weight
    w = p_total * flux / surface["dsm_Np"]

    # Sample source
    for n in range(Np):
        source_obtained = False

        # Create new particle
        P_new = split_particle(P)

        # Sample term
        xi = rng(P_new) * p_total
        tot = 0.0
        for material_ID, sign in zip(
            [material_ID_new, material_ID_old], [sign_new, sign_old]
        ):
            material = mcdc["materials"][material_ID]
            if material["sensitivity"]:
                N_nuclide = material["N_nuclide"]
                for i in range(N_nuclide):
                    nuclide = mcdc["nuclides"][material["nuclide_IDs"][i]]
                    if nuclide["sensitivity"]:
                        # Source ID
                        ID1 = min(nuclide["sensitivity_ID"], surface["sensitivity_ID"])
                        ID2 = max(nuclide["sensitivity_ID"], surface["sensitivity_ID"])
                        ID_source = get_DSM_ID(
                            ID1, ID2, mcdc["setting"]["N_sensitivity"]
                        )

                        sigmaT = nuclide["total"][g]
                        sigmaS = nuclide["scatter"][g]
                        sigmaF = nuclide["fission"][g]
                        nu_s = nuclide["nu_s"][g]
                        nu = nuclide["nu_f"][g]
                        nusigmaS = nu_s * sigmaS
                        nusigmaF = nu * sigmaF

                        tot += sigmaT
                        if tot > xi:
                            # Delta source
                            P_new["w"] = -w * sign
                            P_new["sensitivity_ID"] = ID_source
                            add_particle(P_new, mcdc["bank_active"])
                            source_obtained = True
                        else:
                            P_new["w"] = w * sign

                            tot += nusigmaS
                            if tot > xi:
                                # Scattering source
                                sample_phasespace_scattering(P, nuclide, P_new)
                                P_new["sensitivity_ID"] = ID_source
                                add_particle(P_new, mcdc["bank_active"])
                                source_obtained = True
                            else:
                                tot += nusigmaF
                                if tot > xi:
                                    # Fission source
                                    sample_phasespace_fission_nuclide(
                                        P, nuclide, P_new, mcdc
                                    )
                                    P_new["sensitivity_ID"] = ID_source
                                    add_particle(P_new, mcdc["bank_active"])
                                    source_obtained = True
                    if source_obtained:
                        break
                if source_obtained:
                    break


@njit
def sensitivity_material(P, mcdc):
    # The incident particle is already terminated

    # Get material
    material = mcdc["materials"][P["material_ID"]]

    # Check if sensitivity nuclide is sampled
    g = P["g"]
    SigmaT = material["total"][g]
    N_nuclide = material["N_nuclide"]
    if N_nuclide == 1:
        nuclide = mcdc["nuclides"][material["nuclide_IDs"][0]]
    else:
        xi = rng(P) * SigmaT
        tot = 0.0
        for i in range(N_nuclide):
            nuclide = mcdc["nuclides"][material["nuclide_IDs"][i]]
            density = material["nuclide_densities"][i]
            tot += density * nuclide["total"][g]
            if xi < tot:
                break
    if not nuclide["sensitivity"]:
        return

    # Sample number of derivative sources
    xi = nuclide["dsm_Np"]
    if xi != 1.0:
        Np = int(math.floor(xi + rng(P)))
    else:
        Np = 1

    # Get sensitivity ID
    ID = nuclide["sensitivity_ID"]
    double = False
    if mcdc["technique"]["dsm_order"] == 2:
        ID1 = min(P["sensitivity_ID"], ID)
        ID2 = max(P["sensitivity_ID"], ID)
        ID = get_DSM_ID(ID1, ID2, mcdc["setting"]["N_sensitivity"])
        if ID1 == ID2:
            double = True

    # Undo implicit capture
    if mcdc["technique"]["implicit_capture"]:
        SigmaC = material["capture"][g]
        P["w"] *= SigmaT / (SigmaT - SigmaC)

    # Get XS
    g = P["g"]
    sigmaT = nuclide["total"][g]
    sigmaS = nuclide["scatter"][g]
    sigmaF = nuclide["fission"][g]
    nu_s = nuclide["nu_s"][g]
    nu = nuclide["nu_f"][g]
    nusigmaS = nu_s * sigmaS
    nusigmaF = nu * sigmaF

    # Base weight
    total = sigmaT + nusigmaS + nusigmaF
    w = total * P["w"] / sigmaT / xi

    # Double if it's self-second-order
    if double:
        w *= 2

    # Sample the derivative sources
    for n in range(Np):
        # Create new particle
        P_new = split_particle(P)

        # Sample source type
        xi = rng(P_new) * total
        tot = sigmaT
        if tot > xi:
            # Delta source
            P_new["w"] = -w
        else:
            P_new["w"] = w

            tot += nusigmaS
            if tot > xi:
                # Scattering source
                sample_phasespace_scattering(P, nuclide, P_new)
            else:
                # Fission source
                sample_phasespace_fission_nuclide(P, nuclide, P_new, mcdc)

        # Assign sensitivity_ID
        P_new["sensitivity_ID"] = ID

        # Put the current particle into the secondary bank
        add_particle(P_new, mcdc["bank_active"])


# ==============================================================================
# Particle tracker
# ==============================================================================


@njit
def track_particle(P, mcdc):
    idx = mcdc["particle_track_N"]
    mcdc["particle_track"][idx, 0] = mcdc["particle_track_history_ID"]
    mcdc["particle_track"][idx, 1] = mcdc["particle_track_particle_ID"]
    mcdc["particle_track"][idx, 2] = P["g"] + 1
    mcdc["particle_track"][idx, 3] = P["t"]
    mcdc["particle_track"][idx, 4] = P["x"]
    mcdc["particle_track"][idx, 5] = P["y"]
    mcdc["particle_track"][idx, 6] = P["z"]
    mcdc["particle_track"][idx, 7] = P["w"]
    mcdc["particle_track_N"] += 1


# ==============================================================================
# Derivative Source Method (DSM)
# ==============================================================================


@njit
def get_DSM_ID(ID1, ID2, Np):
    # First-order sensitivity
    if ID1 == 0:
        return ID2

    # Self second-order
    if ID1 == ID2:
        return Np + ID1

    # Cross second-order
    ID1 -= 1
    ID2 -= 1
    return int(
        2 * Np + (Np * (Np - 1) / 2) - (Np - ID1) * ((Np - ID1) - 1) / 2 + ID2 - ID1
    )


# =============================================================================
# Miscellany
# =============================================================================


@njit
def binary_search(val, grid):
    """
    Binary search that returns the bin index of a value val given grid grid

    Some special cases:
        val < min(grid)  --> -1
        val > max(grid)  --> size of bins
        val = a grid point --> bin location whose upper bound is val
                                 (-1 if val = min(grid)
    """

    left = 0
    right = len(grid) - 1
    mid = -1
    while left <= right:
        mid = int((left + right) / 2)
        if grid[mid] < val:
            left = mid + 1
        else:
            right = mid - 1
    return int(right)<|MERGE_RESOLUTION|>--- conflicted
+++ resolved
@@ -10,539 +10,6 @@
 from mcdc.print_ import print_error
 from mcdc.type_ import score_list
 from mcdc.loop import loop_source
-
-
-# =============================================================================
-# Domain Decomposition
-# =============================================================================
-
-
-# =============================================================================
-# Domain crossing event
-# =============================================================================
-
-
-@njit
-def domain_crossing(P, mcdc):
-    # Domain mesh crossing
-    max_size = mcdc["technique"]["exchange_rate"]  # /1e4)*mcdc["mpi_work_size"])
-    if mcdc["technique"]["domain_decomp"] and P["alive"] == True:
-        mesh = mcdc["technique"]["domain_mesh"]
-        # Determine which dimension is crossed
-        x, y, z, t, flag = mesh_crossing_evaluate(P, mesh)
-        # Score on tally
-        if flag == MESH_X and P["ux"] > 0:
-            add_particle(copy_particle(P), mcdc["bank_domain_xp"])
-            if mcdc["bank_domain_xp"]["size"] == max_size:
-                dd_particle_send(mcdc)
-        if flag == MESH_X and P["ux"] < 0:
-            add_particle(copy_particle(P), mcdc["bank_domain_xn"])
-            if mcdc["bank_domain_xn"]["size"] == max_size:
-                dd_particle_send(mcdc)
-        if flag == MESH_Y and P["uy"] > 0:
-            add_particle(copy_particle(P), mcdc["bank_domain_yp"])
-            if mcdc["bank_domain_yp"]["size"] == max_size:
-                dd_particle_send(mcdc)
-        if flag == MESH_Y and P["uy"] < 0:
-            add_particle(copy_particle(P), mcdc["bank_domain_yn"])
-            if mcdc["bank_domain_yn"]["size"] == max_size:
-                dd_particle_send(mcdc)
-        if flag == MESH_Z and P["uz"] > 0:
-            add_particle(copy_particle(P), mcdc["bank_domain_zp"])
-            if mcdc["bank_domain_zp"]["size"] == max_size:
-                dd_particle_send(mcdc)
-
-        if flag == MESH_Z and P["uz"] < 0:
-            add_particle(copy_particle(P), mcdc["bank_domain_zn"])
-            if mcdc["bank_domain_zn"]["size"] == max_size:
-                dd_particle_send(mcdc)
-        P["alive"] = False
-
-
-# =============================================================================
-# Send full domain bank
-# =============================================================================
-
-
-def dd_particle_send(mcdc):
-    with objmode(size="int64"):
-        for i in range(
-            max(
-                len(mcdc["technique"]["xp_neigh"]),
-                len(mcdc["technique"]["xn_neigh"]),
-                len(mcdc["technique"]["yp_neigh"]),
-                len(mcdc["technique"]["yn_neigh"]),
-                len(mcdc["technique"]["zp_neigh"]),
-                len(mcdc["technique"]["zn_neigh"]),
-            )
-        ):
-            if mcdc["technique"]["xp_neigh"].size > i:
-                size = mcdc["bank_domain_xp"]["size"]
-                bank = np.array(mcdc["bank_domain_xp"]["particles"][:size])
-                for particle in bank:
-                    particle["w"] /= int(len(mcdc["technique"]["xp_neigh"]))
-                size_s=bank.size
-                request1 = MPI.COMM_WORLD.send(
-                    bank, dest=mcdc["technique"]["xp_neigh"][i], tag=1
-                )
-    
-
-            if mcdc["technique"]["xn_neigh"].size > i:
-                size = mcdc["bank_domain_xn"]["size"]
-                bank = np.array(mcdc["bank_domain_xn"]["particles"][:size])
-                for particle in bank:
-                    particle["w"] /= int(len(mcdc["technique"]["xn_neigh"]))
-                request2 = MPI.COMM_WORLD.send(
-                    bank, dest=mcdc["technique"]["xn_neigh"][i], tag=2
-                )
-
-            if mcdc["technique"]["yp_neigh"].size > i:
-                size = mcdc["bank_domain_yp"]["size"]
-                bank = np.array(mcdc["bank_domain_yp"]["particles"][:size])
-                for particle in bank:
-                    particle["w"] /= int(len(mcdc["technique"]["yp_neigh"]))
-                request3 = MPI.COMM_WORLD.send(
-                    bank, dest=mcdc["technique"]["yp_neigh"][i], tag=3
-                )
-
-            if mcdc["technique"]["yn_neigh"].size > i:
-                size = mcdc["bank_domain_yn"]["size"]
-                bank = np.array(mcdc["bank_domain_yn"]["particles"][:size])
-                for particle in bank:
-                    particle["w"] /= int(len(mcdc["technique"]["yn_neigh"]))
-                request4 = MPI.COMM_WORLD.send(
-                    bank, dest=mcdc["technique"]["yn_neigh"][i], tag=4
-                )
-
-            if mcdc["technique"]["zp_neigh"].size > i:
-                size = mcdc["bank_domain_zp"]["size"]
-                bank = np.array(mcdc["bank_domain_zp"]["particles"][:size])
-                for particle in bank:
-                    particle["w"] /= int(len(mcdc["technique"]["zp_neigh"]))
-                request5 = MPI.COMM_WORLD.send(
-                    bank, dest=mcdc["technique"]["zp_neigh"][i], tag=5
-                )
-
-            if mcdc["technique"]["zn_neigh"].size > i:
-                size = mcdc["bank_domain_zn"]["size"]
-                bank = np.array(mcdc["bank_domain_zn"]["particles"][:size])
-                for particle in bank:
-                    particle["w"] /= int(len(mcdc["technique"]["zn_neigh"]))
-                request6 = MPI.COMM_WORLD.send(
-                    bank, dest=mcdc["technique"]["zn_neigh"][i], tag=6
-                )
-
-        mcdc["bank_domain_xp"]["size"] = 0
-        mcdc["bank_domain_xn"]["size"] = 0
-        mcdc["bank_domain_yp"]["size"] = 0
-        mcdc["bank_domain_yn"]["size"] = 0
-        mcdc["bank_domain_zp"]["size"] = 0
-        mcdc["bank_domain_zn"]["size"] = 0
-
-
-# =============================================================================
-# Recieve particles and clear banks
-# =============================================================================
-
-
-def dd_particle_receive(mcdc):
-    buff = np.zeros(
-        mcdc["bank_domain_xp"]["particles"].shape[0], dtype=type_.particle_record
-    )
-
-    with objmode(size="int64"):
-        bankr = mcdc["bank_active"]["particles"][:0]
-        size_old = bankr.shape[0]
-        for i in range(
-            max(
-                len(mcdc["technique"]["xp_neigh"]),
-                len(mcdc["technique"]["xn_neigh"]),
-                len(mcdc["technique"]["yp_neigh"]),
-                len(mcdc["technique"]["yn_neigh"]),
-                len(mcdc["technique"]["zp_neigh"]),
-                len(mcdc["technique"]["zn_neigh"]),
-            )
-        ):
-            if mcdc["technique"]["xp_neigh"].size > i:
-                received1 = MPI.COMM_WORLD.irecv(
-                    source=mcdc["technique"]["xp_neigh"][i], tag=2
-                )
-                if received1.Get_status():
-                    bankr = np.append(bankr, received1.wait())
-                else:
-                    MPI.Request.cancel(received1)
-            if mcdc["technique"]["xn_neigh"].size > i:
-                received2 = MPI.COMM_WORLD.irecv(
-                    source=mcdc["technique"]["xn_neigh"][i], tag=1
-                )
-                if received2.Get_status():
-                    bankr = np.append(bankr, received2.wait())
-                else:
-                    MPI.Request.cancel(received2)
-            if mcdc["technique"]["yp_neigh"].size > i:
-                received3 = MPI.COMM_WORLD.irecv(
-                    source=mcdc["technique"]["yp_neigh"][i], tag=4
-                )
-                if received3.Get_status():
-                    bankr = np.append(bankr, received3.wait())
-                else:
-                    MPI.Request.cancel(received3)
-            if mcdc["technique"]["yn_neigh"].size > i:
-                received4 = MPI.COMM_WORLD.irecv(
-                    source=mcdc["technique"]["yn_neigh"][i], tag=3
-                )
-                if received4.Get_status():
-                    bankr = np.append(bankr, received4.wait())
-                else:
-                    MPI.Request.cancel(received4)
-            if mcdc["technique"]["zp_neigh"].size > i:
-                received5 = MPI.COMM_WORLD.irecv(
-                    source=mcdc["technique"]["zp_neigh"][i], tag=6
-                )
-                if received5.Get_status():
-                    bankr = np.append(bankr, received5.wait())
-                else:
-                    MPI.Request.cancel(received5)
-
-            if mcdc["technique"]["zn_neigh"].size > i:
-                received6 = MPI.COMM_WORLD.irecv(
-                    source=mcdc["technique"]["zn_neigh"][i], tag=5
-                )
-                if received6.Get_status():
-                    bankr = np.append(bankr, received6.wait())
-                else:
-                    MPI.Request.cancel(received6)
-
-        size = bankr.shape[0]
-        # Set output buffer
-        for i in range(size):
-            buff[i] = bankr[i]
-        # if (size-size_old)>0:
-        #print("recieved",size-size_old,"particles, in domain",mcdc["d_idx"])
-    # Set source bank from buffer
-    for i in range(size):
-        add_particle(buff[i], mcdc["bank_active"])
-
-
-# =============================================================================
-# Particle in domain
-# =============================================================================
-
-
-# Check if particle is in domain
-def particle_in_domain(P, mcdc):
-    d_idx = mcdc["d_idx"]
-    d_Nx = mcdc["technique"]["domain_mesh"]["x"].size - 1
-    d_Ny = mcdc["technique"]["domain_mesh"]["y"].size - 1
-    d_Nz = mcdc["technique"]["domain_mesh"]["z"].size - 1
-    d_ix = d_idx % d_Nx
-    d_iy = int(((d_idx - d_ix) / d_Nx) % d_Ny)
-    d_iz = int((((d_idx - d_ix) / d_Nx - d_iy) / d_Ny) % d_Nz)
-
-    x_cell = binary_search(P["x"], mcdc["technique"]["domain_mesh"]["x"])
-    y_cell = binary_search(P["y"], mcdc["technique"]["domain_mesh"]["y"])
-    z_cell = binary_search(P["z"], mcdc["technique"]["domain_mesh"]["z"])
-    # print("xc",x_cell,"yc",y_cell,"zc",z_cell,"x",P["x"],"y",P["y"],"z",P["z"],"d_x",d_ix,"d_y",d_iy,"d_z",d_iz,"d_idx",d_idx)
-    if d_ix == x_cell:
-        if d_iy == y_cell:
-            if d_iz == z_cell:
-                return True
-    else:
-        return False
-
-
-# =============================================================================
-# Source in domain
-# =============================================================================
-
-
-# Check for source in domain
-def source_in_domain(source, domain_mesh, d_idx):
-    d_Nx = domain_mesh["x"].size - 1
-    d_Ny = domain_mesh["y"].size - 1
-    d_Nz = domain_mesh["z"].size - 1
-
-    d_ix = d_idx % d_Nx
-    d_iy = int(((d_idx - d_ix) / d_Nx) % d_Ny)
-    d_iz = int((((d_idx - d_ix) / d_Nx - d_iy) / d_Ny) % d_Nz)
-
-    d_x = [domain_mesh["x"][d_ix], domain_mesh["x"][d_ix + 1]]
-    d_y = [domain_mesh["y"][d_iy], domain_mesh["y"][d_iy + 1]]
-    d_z = [domain_mesh["z"][d_iz], domain_mesh["z"][d_iz + 1]]
-
-    # print("domain:",d_idx,"d_x:",d_x,"d_y:",d_y,"d_z:",d_z,domain_mesh["z"],source["box_x"],source["box_y"],source["box_z"])
-
-    if (
-        d_x[0] <= source["box_x"][0] <= d_x[1]
-        or d_x[0] <= source["box_x"][1] <= d_x[1]
-        or (source["box_x"][0] < d_x[0] and source["box_x"][1] > d_x[1])
-    ):
-        if (
-            d_y[0] <= source["box_y"][0] <= d_y[1]
-            or d_y[0] <= source["box_y"][1] <= d_y[1]
-            or (source["box_y"][0] < d_y[0] and source["box_y"][1] > d_y[1])
-        ):
-            if (
-                d_z[0] <= source["box_z"][0] <= d_z[1]
-                or d_z[0] <= source["box_z"][1] <= d_z[1]
-                or (source["box_z"][0] < d_z[0] and source["box_z"][1] > d_z[1])
-            ):
-                return True
-            else:
-                return False
-        else:
-            return False
-    else:
-        return False
-
-
-# =============================================================================
-# Compute domain load
-# =============================================================================
-
-
-def domain_work(mcdc, domain, N):
-    domain_mesh = mcdc["technique"]["domain_mesh"]
-
-    d_Nx = domain_mesh["x"].size - 1
-    d_Ny = domain_mesh["y"].size - 1
-    d_Nz = domain_mesh["z"].size - 1
-    work_start = 0
-    for d_idx in range(domain):
-        d_ix = d_idx % d_Nx
-        d_iy = int(((d_idx - d_ix) / d_Nx) % d_Ny)
-        d_iz = int((((d_idx - d_ix) / d_Nx - d_iy) / d_Ny) % d_Nz)
-
-        d_x = [domain_mesh["x"][d_ix], domain_mesh["x"][d_ix + 1]]
-        d_y = [domain_mesh["y"][d_iy], domain_mesh["y"][d_iy + 1]]
-        d_z = [domain_mesh["z"][d_iz], domain_mesh["z"][d_iz + 1]]
-        # Compute volumes of sources and numbers of particles
-
-        Psum = 0
-
-        Nm = 0
-        num_source = 0
-        for source in mcdc["sources"]:
-            Psum += source["prob"]
-            num_source += 1
-        Vi = np.zeros(num_source)
-        Vim = np.zeros(num_source)
-        Ni = np.zeros(num_source)
-        i = 0
-        for source in mcdc["sources"]:
-            Ni[i] = N * source["prob"] / Psum
-            Vi[i] = 1
-            Vim[i] = 1
-
-            xV = source["box_x"][1] - source["box_x"][0]
-            if xV != 0:
-                Vi[i] *= xV
-                Vim[i] *= min(source["box_x"][1], d_x[1]) - max(
-                    source["box_x"][0], d_x[0]
-                )
-            yV = source["box_y"][1] - source["box_y"][0]
-            if yV != 0:
-                Vi[i] *= yV
-                Vim[i] *= min(source["box_y"][1], d_y[1]) - max(
-                    source["box_y"][0], d_y[0]
-                )
-            zV = source["box_z"][1] - source["box_z"][0]
-            if zV != 0:
-                Vi[i] *= zV
-                Vim[i] *= min(source["box_z"][1], d_z[1]) - max(
-                    source["box_z"][0], d_z[0]
-                )
-            if not source_in_domain(source, domain_mesh, d_idx):
-                Vim[i] = 0
-            i += 1
-        for source in range(num_source):
-            Nm += Ni[source] * Vim[source] / Vi[source]
-        work_start += Nm
-    d_idx = domain
-    d_ix = d_idx % d_Nx
-    d_iy = int(((d_idx - d_ix) / d_Nx) % d_Ny)
-    d_iz = int((((d_idx - d_ix) / d_Nx - d_iy) / d_Ny) % d_Nz)
-
-    d_x = [domain_mesh["x"][d_ix], domain_mesh["x"][d_ix + 1]]
-    d_y = [domain_mesh["y"][d_iy], domain_mesh["y"][d_iy + 1]]
-    d_z = [domain_mesh["z"][d_iz], domain_mesh["z"][d_iz + 1]]
-    # Compute volumes of sources and numbers of particles
-    num_source = len(mcdc["sources"])
-    Vi = np.zeros(num_source)
-    Vim = np.zeros(num_source)
-    Ni = np.zeros(num_source)
-    Psum = 0
-
-    Nm = 0
-    for source in mcdc["sources"]:
-        Psum += source["prob"]
-    i = 0
-    for source in mcdc["sources"]:
-        Ni[i] = N * source["prob"] / Psum
-        Vi[i] = 1
-        Vim[i] = 1
-
-        xV = source["box_x"][1] - source["box_x"][0]
-        if xV != 0:
-            Vi[i] *= xV
-            Vim[i] *= min(source["box_x"][1], d_x[1]) - max(source["box_x"][0], d_x[0])
-        yV = source["box_y"][1] - source["box_y"][0]
-        if yV != 0:
-            Vi[i] *= yV
-            Vim[i] *= min(source["box_y"][1], d_y[1]) - max(source["box_y"][0], d_y[0])
-        zV = source["box_z"][1] - source["box_z"][0]
-        if zV != 0:
-            Vi[i] *= zV
-            Vim[i] *= min(source["box_z"][1], d_z[1]) - max(source["box_z"][0], d_z[0])
-        if not source_in_domain(source, domain_mesh, d_idx):
-            Vim[i] = 0
-        i += 1
-    for source in range(num_source):
-        Nm += Ni[source] * Vim[source] / Vi[source]
-    Nm /= mcdc["technique"]["work_ratio"][domain]
-    rank = MPI.COMM_WORLD.Get_rank()
-    if mcdc["technique"]["work_ratio"][domain] > 1:
-        work_start += Nm * (rank - np.sum(mcdc["technique"]["work_ratio"][0:d_idx]))
-    print("domain:", d_idx, ", Nm:", int(Nm), ", work_start:", int(work_start))
-    return (int(Nm), int(work_start))
-
-
-# =============================================================================
-# Source particle in domain only
-# =============================================================================
-
-
-@njit
-def source_particle_dd(seed, mcdc):
-    domain_mesh = mcdc["technique"]["domain_mesh"]
-    d_idx = mcdc["d_idx"]
-
-    d_Nx = domain_mesh["x"].size - 1
-    d_Ny = domain_mesh["y"].size - 1
-    d_Nz = domain_mesh["z"].size - 1
-
-    d_ix = d_idx % d_Nx
-    d_iy = int(((d_idx - d_ix) / d_Nx) % d_Ny)
-    d_iz = int((((d_idx - d_ix) / d_Nx - d_iy) / d_Ny) % d_Nz)
-
-    d_x = [domain_mesh["x"][d_ix], domain_mesh["x"][d_ix + 1]]
-    d_y = [domain_mesh["y"][d_iy], domain_mesh["y"][d_iy + 1]]
-    d_z = [domain_mesh["z"][d_iz], domain_mesh["z"][d_iz + 1]]
-
-    P = np.zeros(1, dtype=type_.particle_record)[0]
-
-    P["rng_seed"] = seed
-    # Sample source
-    xi = rng(P)
-    tot = 0.0
-    for source in mcdc["sources"]:
-        if source_in_domain(source, domain_mesh, d_idx):
-            tot += source["prob"]
-            if tot >= xi:
-                break
-
-    # Position
-    if source["box"]:
-        x = sample_uniform(
-            max(source["box_x"][0], d_x[0]), min(source["box_x"][1], d_x[1]), P
-        )
-        y = sample_uniform(
-            max(source["box_y"][0], d_y[0]), min(source["box_y"][1], d_y[1]), P
-        )
-        z = sample_uniform(
-            max(source["box_z"][0], d_z[0]), min(source["box_z"][1], d_z[1]), P
-        )
-        # print("left",max(source["box_z"][0],d_z[0]), 'right',min(source["box_z"][1],d_z[1]))
-    else:
-        x = source["x"]
-        y = source["y"]
-        z = source["z"]
-
-    # Direction
-    if source["isotropic"]:
-        ux, uy, uz = sample_isotropic_direction(P)
-    elif source["white"]:
-        ux, uy, uz = sample_white_direction(
-            source["white_x"], source["white_y"], source["white_z"], P
-        )
-    else:
-        ux = source["ux"]
-        uy = source["uy"]
-        uz = source["uz"]
-
-    # Energy and time
-    g = sample_discrete(source["group"], P)
-    t = sample_uniform(source["time"][0], source["time"][1], P)
-
-    # Make and return particle
-    P["x"] = x
-    P["y"] = y
-    P["z"] = z
-    P["t"] = t
-    P["ux"] = ux
-    P["uy"] = uy
-    P["uz"] = uz
-    P["g"] = g
-    P["w"] = 1  # /(mcdc["technique"]["work_ratio"][mcdc["d_idx"]])
-    # P["w"] =np.sum(mcdc["technique"]["work_ratio"])/(mcdc["technique"]["work_ratio"][d_idx])#len(mcdc["sources"])*(1+(np.sum(mcdc["technique"]["work_ratio"])-len(mcdc["technique"]["work_ratio"]))/len(mcdc["technique"]["work_ratio"]))/(mcdc["technique"]["work_ratio"][d_idx])
-
-    P["sensitivity_ID"] = 0
-    return P
-
-
-@njit
-def distribute_work_dd(N, mcdc, precursor=False):
-    size = mcdc["mpi_size"]
-    rank = mcdc["mpi_rank"]
-
-    source_alloc = int(
-        N * len(mcdc["sources"]) / (len(mcdc["technique"]["work_ratio"]))
-    )
-    print("source-alloc", source_alloc)
-    # Total # of work
-    work_size_total = N
-    if rank == 0:
-        # Evenly distribute work
-        work_size = 0
-        for source in mcdc["sources"]:
-            if source_in_domain(
-                source, mcdc["technique"]["domain_mesh"], mcdc["d_idx"]
-            ):
-                work_size += source_alloc
-        work_start = 0
-    else:
-        work_start = MPI.COMM_WORLD.recv(source=rank - 1, tag=0)
-        print("WORK_START", work_start)
-        work_size = 0
-        for source in mcdc["sources"]:
-            if source_in_domain(
-                source, mcdc["technique"]["domain_mesh"], mcdc["d_idx"]
-            ):
-                work_size += int(source_alloc * source["prob"])
-
-    work_finish = work_size + work_start
-    if rank < size - 1:
-        send = MPI.COMM_WORLD.send(work_finish, dest=rank + 1, tag=0)
-    work_size, work_start = domain_work(mcdc, mcdc["d_idx"], N)
-    if not precursor:
-        mcdc["mpi_work_start"] = work_start
-        mcdc["mpi_work_size"] = work_size
-        mcdc["mpi_work_size_total"] = work_size_total
-    else:
-        mcdc["mpi_work_start_precursor"] = work_start
-        mcdc["mpi_work_size_precursor"] = work_size
-        mcdc["mpi_work_size_total_precursor"] = work_size_total
-
-    print(
-        "Rank",
-        rank,
-        "work_size:",
-        work_size,
-        "work_start:",
-        work_start,
-        "work_size_total:",
-        work_size_total,
-    )
 
 
 # =============================================================================
@@ -1486,7 +953,6 @@
 @njit
 def surface_bc(P, surface, trans):
     if surface["vacuum"]:
-        
         P["alive"] = False
     elif surface["reflective"]:
         surface_reflect(P, surface, trans)
@@ -1762,33 +1228,6 @@
     return x, y, z
 
 
-<<<<<<< HEAD
-@njit
-def mesh_crossing_evaluate(P, mesh):
-    # Shift backward
-    shift_particle(P, -2 * SHIFT)
-    t1, x1, y1, z1, outside1 = mesh_get_index(P, mesh)
-
-    # Double shift forward
-    shift_particle(P, 4 * SHIFT)
-    t2, x2, y2, z2, outside2 = mesh_get_index(P, mesh)
-
-    # Return particle to initial position
-    shift_particle(P, -2 * SHIFT)
-
-    # Determine dimension crossed
-    if x1 != x2:
-        return x1, y1, z1, t1, MESH_X
-    elif y1 != y2:
-        return x1, y1, z1, t1, MESH_Y
-    elif z1 != z2:
-        return x1, y1, z1, t1, MESH_Z
-    elif t1 != t2:
-        return x1, y1, z1, t1, MESH_T
-
-
-=======
->>>>>>> f2cfdb5f
 # =============================================================================
 # Tally operations
 # =============================================================================
@@ -2151,10 +1590,6 @@
     if mcdc["cycle_active"]:
         d_mesh = distance_to_mesh(P, mcdc["tally"]["mesh"], mcdc)
 
-    d_domain = INF
-    if mcdc["cycle_active"] and mcdc["technique"]["domain_decomp"]:
-        d_domain = distance_to_mesh(P, mcdc["technique"]["domain_mesh"], mcdc)
-
     if mcdc["technique"]["iQMC"]:
         d_iqmc_mesh = distance_to_mesh(P, mcdc["technique"]["iqmc_mesh"], mcdc)
         if d_iqmc_mesh < d_mesh:
@@ -2181,9 +1616,7 @@
     # =========================================================================
 
     # Find the minimum
-    distance = min(
-        d_boundary, d_time_boundary, d_time_census, d_mesh, d_collision, d_domain
-    )
+    distance = min(d_boundary, d_time_boundary, d_time_census, d_mesh, d_collision)
 
     # Remove the boundary event if it is not the nearest
     if d_boundary > distance * PREC:
@@ -2196,8 +1629,6 @@
         event += EVENT_CENSUS
     if d_mesh <= distance * PREC:
         event += EVENT_MESH
-    if d_domain <= distance * PREC:
-        event += EVENT_DOMAIN
     if d_collision == distance:
         event = EVENT_COLLISION
 
@@ -2384,8 +1815,7 @@
     # Implement BC
     surface = mcdc["surfaces"][P["surface_ID"]]
     surface_bc(P, surface, trans)
-    if surface["vacuum"]:
-        mcdc["p_comp"]+=1
+
     # Small shift to ensure crossing
     surface_shift(P, surface, trans, mcdc)
 
@@ -2449,10 +1879,6 @@
     # =========================================================================
 
     if event & EVENT_CAPTURE:
-<<<<<<< HEAD
-        mcdc["p_comp"]+=1
-=======
->>>>>>> f2cfdb5f
         P["alive"] = False
 
 
