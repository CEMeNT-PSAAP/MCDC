import math

from mpi4py import MPI
from numba import njit, objmode, literal_unroll
import numba

import mcdc.type_ as type_

from mcdc.constant import *
from mcdc.print_ import print_error
from mcdc.type_ import score_list
from mcdc.loop import loop_source


# =============================================================================
<<<<<<< HEAD
# Domain Decomposition
# =============================================================================



# =============================================================================
# Domain crossing event
# =============================================================================

@njit
def domain_crossing(P, mcdc):
    # Domain mesh crossing
    max_size=mcdc["technique"]["exchange_rate"]#/1e4)*mcdc["mpi_work_size"])
    if mcdc["technique"]["domain_decomp"] and P["alive"] == True:
        mesh = mcdc["technique"]["domain_mesh"]
        # Determine which dimension is crossed
        x, y, z, t, flag = mesh_crossing_evaluate(P, mesh)
        # Score on tally
        if flag == MESH_X and P["ux"] > 0:
            add_particle(copy_particle(P), mcdc["bank_domain_xp"])
            if mcdc["bank_domain_xp"]["size"]==max_size:
                dd_particle_send(mcdc)
        if flag == MESH_X and P["ux"] < 0:
            add_particle(copy_particle(P), mcdc["bank_domain_xn"])
            if mcdc["bank_domain_xn"]["size"]==max_size:
                dd_particle_send(mcdc)
        if flag == MESH_Y and P["uy"] > 0:
            add_particle(copy_particle(P), mcdc["bank_domain_yp"])
            if mcdc["bank_domain_yp"]["size"]==max_size:
                dd_particle_send(mcdc)
        if flag == MESH_Y and P["uy"] < 0:
            add_particle(copy_particle(P), mcdc["bank_domain_yn"])
            if mcdc["bank_domain_yn"]["size"]==max_size:
                dd_particle_send(mcdc)
        if flag == MESH_Z and P["uz"] > 0:
            add_particle(copy_particle(P), mcdc["bank_domain_zp"])
            if mcdc["bank_domain_zp"]["size"]==max_size:
                dd_particle_send(mcdc)
            
        if flag == MESH_Z and P["uz"] < 0:
            add_particle(copy_particle(P), mcdc["bank_domain_zn"])
            if mcdc["bank_domain_zn"]["size"]==max_size:
                dd_particle_send(mcdc)
        P["alive"]=False
    


# =============================================================================
# Send full domain bank
# =============================================================================

def dd_particle_send(mcdc):
    #dd_particle_receive(mcdc)
    with objmode(size="int64"):
        
        for i in range(max(len(mcdc["technique"]["xp_neigh"]),
                           len(mcdc["technique"]["xn_neigh"]),
                           len(mcdc["technique"]["yp_neigh"]),
                           len(mcdc["technique"]["yn_neigh"]),
                           len(mcdc["technique"]["zp_neigh"]),
                           len(mcdc["technique"]["zn_neigh"]),)):
            
            if mcdc["technique"]["xp_neigh"].size>i:
                size = mcdc["bank_domain_xp"]["size"]
                bank = np.array(mcdc["bank_domain_xp"]["particles"][:size])
                for particle in bank:
                    particle["w"]/=int(len(mcdc["technique"]["xp_neigh"]))
                request1 = MPI.COMM_WORLD.send(bank, dest=mcdc["technique"]["xp_neigh"][i],tag=5)

            if mcdc["technique"]["xn_neigh"].size>i:
                size = mcdc["bank_domain_xn"]["size"]
                bank = np.array(mcdc["bank_domain_xn"]["particles"][:size])
                for particle in bank:
                    particle["w"]/=int(len(mcdc["technique"]["xn_neigh"]))
                request2 = MPI.COMM_WORLD.send(bank, dest=mcdc["technique"]["xn_neigh"][i],tag=5)

            if mcdc["technique"]["yp_neigh"].size>i:
                size = mcdc["bank_domain_yp"]["size"]
                bank = np.array(mcdc["bank_domain_yp"]["particles"][:size])
                for particle in bank:
                    particle["w"]/=int(len(mcdc["technique"]["yp_neigh"]))
                request3 = MPI.COMM_WORLD.send(bank, dest=mcdc["technique"]["yp_neigh"][i],tag=5)

            if mcdc["technique"]["yn_neigh"].size>i:
                size = mcdc["bank_domain_yn"]["size"]
                bank = np.array(mcdc["bank_domain_yn"]["particles"][:size])
                for particle in bank:
                    particle["w"]/=int(len(mcdc["technique"]["yn_neigh"]))
                request4 = MPI.COMM_WORLD.send(bank, dest=mcdc["technique"]["yn_neigh"][i],tag=5)
            
            if mcdc["technique"]["zp_neigh"].size>i:
                size = mcdc["bank_domain_zp"]["size"]
                bank = np.array(mcdc["bank_domain_zp"]["particles"][:size])
                for particle in bank:
                    particle["w"]/=int(len(mcdc["technique"]["zp_neigh"]))
                request5 = MPI.COMM_WORLD.send(bank, dest=mcdc["technique"]["zp_neigh"][i],tag=5)

            if mcdc["technique"]["zn_neigh"].size>i:
                size = mcdc["bank_domain_zn"]["size"]
                bank = np.array(mcdc["bank_domain_zn"]["particles"][:size])
                for particle in bank:
                    particle["w"]/=int(len(mcdc["technique"]["zn_neigh"]))
                request6 = MPI.COMM_WORLD.send(bank, dest=mcdc["technique"]["zn_neigh"][i],tag=5)

        mcdc["bank_domain_xp"]["size"] = 0
        mcdc["bank_domain_xn"]["size"] = 0
        mcdc["bank_domain_yp"]["size"] = 0
        mcdc["bank_domain_yn"]["size"] = 0
        mcdc["bank_domain_zp"]["size"] = 0
        mcdc["bank_domain_zn"]["size"] = 0
        

# =============================================================================
# Recieve particles and clear banks
# =============================================================================
      
def dd_particle_receive(mcdc):

        buff = np.zeros(
            mcdc["bank_domain_xp"]["particles"].shape[0], dtype=type_.particle_record
        )

        with objmode(size="int64"):
            bankr = mcdc["bank_active"]["particles"][:0]
            size_old= bankr.shape[0]
            for i in range(max(len(mcdc["technique"]["xp_neigh"]),
                        len(mcdc["technique"]["xn_neigh"]),
                        len(mcdc["technique"]["yp_neigh"]),
                        len(mcdc["technique"]["yn_neigh"]),
                        len(mcdc["technique"]["zp_neigh"]),
                        len(mcdc["technique"]["zn_neigh"]),)):
                
                if mcdc["technique"]["xp_neigh"].size>i:
                    received1 = MPI.COMM_WORLD.irecv(source=mcdc["technique"]["xp_neigh"][i],tag=5)
                    if received1.Get_status():
                        bankr = np.append(bankr,received1.wait())
                    else:
                        MPI.Request.cancel(received1)
                if mcdc["technique"]["xn_neigh"].size>i:
                    received2 = MPI.COMM_WORLD.irecv(source=mcdc["technique"]["xn_neigh"][i],tag=5)
                    if received2.Get_status():
                        bankr = np.append(bankr,received2.wait())
                    else:
                        MPI.Request.cancel(received2)
                if mcdc["technique"]["yp_neigh"].size>i:
                    received3 = MPI.COMM_WORLD.irecv(source=mcdc["technique"]["yp_neigh"][i],tag=5)
                    if received3.Get_status():
                        bankr = np.append(bankr,received3.wait())
                    else:
                        MPI.Request.cancel(received3)    
                if mcdc["technique"]["yn_neigh"].size>i:
                    received4 = MPI.COMM_WORLD.irecv(source=mcdc["technique"]["yn_neigh"][i],tag=5)
                    if received4.Get_status():
                        bankr = np.append(bankr,received4.wait())
                    else:
                        MPI.Request.cancel(received4)    
                if mcdc["technique"]["zp_neigh"].size>i:
                    received5 = MPI.COMM_WORLD.irecv(source=mcdc["technique"]["zp_neigh"][i],tag=5)
                    if received5.Get_status():
                        bankr = np.append(bankr,received5.wait())
                    else:
                        MPI.Request.cancel(received5)

                if mcdc["technique"]["zn_neigh"].size>i:
                    received6 = MPI.COMM_WORLD.irecv(source=mcdc["technique"]["zn_neigh"][i],tag=5)
                    if received6.Get_status():
                        bankr = np.append(bankr, received6.wait())
                    else:
                        MPI.Request.cancel(received6)


            size = bankr.shape[0]
            # Set output buffer
            for i in range(size):
                buff[i] = bankr[i]
            #if (size-size_old)>0:
                #print("recieved",size-size_old,"particles")
        # Set source bank from buffer
        for i in range(size):
            add_particle(buff[i], mcdc["bank_active"])

# =============================================================================
# Particle in domain
# =============================================================================

# Check if particle is in domain
def particle_in_domain(P,mcdc):
    d_idx = mcdc["d_idx"]
    d_Nx = mcdc["technique"]["domain_mesh"]["x"].size - 1
    d_Ny = mcdc["technique"]["domain_mesh"]["y"].size - 1
    d_Nz = mcdc["technique"]["domain_mesh"]["z"].size - 1
    d_ix = d_idx % d_Nx
    d_iy = int(((d_idx-d_ix)/d_Nx)%d_Ny)
    d_iz = int((((d_idx-d_ix)/d_Nx-d_iy)/d_Ny)%d_Nz)

    x_cell=binary_search(P["x"],mcdc["technique"]["domain_mesh"]["x"])
    y_cell=binary_search(P["y"],mcdc["technique"]["domain_mesh"]["y"])
    z_cell=binary_search(P["z"],mcdc["technique"]["domain_mesh"]["z"])
    #print("xc",x_cell,"yc",y_cell,"zc",z_cell,"x",P["x"],"y",P["y"],"z",P["z"],"d_x",d_ix,"d_y",d_iy,"d_z",d_iz,"d_idx",d_idx)
    if d_ix == x_cell:
        if d_iy == y_cell:
            if d_iz ==z_cell:
                return True
    else:
        return False

# =============================================================================
# Source in domain
# =============================================================================

# Check for source in domain
def source_in_domain(source,domain_mesh,d_idx):
    d_Nx = domain_mesh["x"].size - 1
    d_Ny = domain_mesh["y"].size - 1
    d_Nz = domain_mesh["z"].size - 1

    d_ix = d_idx % d_Nx
    d_iy = int(((d_idx-d_ix)/d_Nx)%d_Ny)
    d_iz = int((((d_idx-d_ix)/d_Nx-d_iy)/d_Ny)%d_Nz)

    d_x = [domain_mesh["x"][d_ix],domain_mesh["x"][d_ix+1]]
    d_y = [domain_mesh["y"][d_iy],domain_mesh["y"][d_iy+1]]
    d_z = [domain_mesh["z"][d_iz],domain_mesh["z"][d_iz+1]]

    #print("domain:",d_idx,"d_x:",d_x,"d_y:",d_y,"d_z:",d_z,domain_mesh["z"],source["box_x"],source["box_y"],source["box_z"])

    if d_x[0]<= source["box_x"][0]<= d_x[1]  or d_x[0]<= source["box_x"][1]<= d_x[1] or (source["box_x"][0]<d_x[0] and source["box_x"][1]>d_x[1]):
        if d_y[0]<= source["box_y"][0]<= d_y[1]  or d_y[0]<= source["box_y"][1]<= d_y[1] or (source["box_y"][0]<d_y[0] and source["box_y"][1]>d_y[1]):
            if d_z[0]<= source["box_z"][0]<= d_z[1]  or d_z[0]<= source["box_z"][1]<= d_z[1] or (source["box_z"][0]<d_z[0] and source["box_z"][1]>d_z[1]):
                return True
            else:
                return False
        else: 
            return False
    else:
        return False
# =============================================================================
# Compute domain load
# =============================================================================

def domain_work(mcdc,domain,N):
    domain_mesh = mcdc["technique"]["domain_mesh"]

    d_Nx = domain_mesh["x"].size - 1
    d_Ny = domain_mesh["y"].size - 1
    d_Nz = domain_mesh["z"].size - 1
    work_start=0
    for d_idx in range(domain):
        d_ix = d_idx % d_Nx
        d_iy = int(((d_idx-d_ix)/d_Nx)%d_Ny)
        d_iz = int((((d_idx-d_ix)/d_Nx-d_iy)/d_Ny)%d_Nz)

        d_x = [domain_mesh["x"][d_ix],domain_mesh["x"][d_ix+1]]
        d_y = [domain_mesh["y"][d_iy],domain_mesh["y"][d_iy+1]]
        d_z = [domain_mesh["z"][d_iz],domain_mesh["z"][d_iz+1]]
        # Compute volumes of sources and numbers of particles

        Psum=0

        Nm=0
        num_source=0
        for source in mcdc["sources"]:
            Psum+=source["prob"]
            num_source += 1
        Vi=np.zeros(num_source)
        Vim=np.zeros(num_source)
        Ni=np.zeros(num_source)            
        i=0    
        for source in mcdc["sources"]:
            Ni[i]=N*source["prob"]/Psum
            Vi[i]=1
            Vim[i]=1

            xV=(source["box_x"][1]-source["box_x"][0])
            if xV !=0:
                Vi[i]*=xV
                Vim[i]*=(min(source["box_x"][1],d_x[1])-max(source["box_x"][0],d_x[0]))
            yV=(source["box_y"][1]-source["box_y"][0])
            if yV !=0:
                Vi[i]*=yV
                Vim[i]*=(min(source["box_y"][1],d_y[1])-max(source["box_y"][0],d_y[0]))
            zV=(source["box_z"][1]-source["box_z"][0])
            if zV !=0:
                Vi[i]*=zV
                Vim[i]*=(min(source["box_z"][1],d_z[1])-max(source["box_z"][0],d_z[0]))
            if not source_in_domain(source,domain_mesh,d_idx):
                Vim[i]=0
            i+=1
        for source in range(num_source):
            Nm+=Ni[source]*Vim[source]/Vi[source]
        work_start+=(Nm)
    d_idx=domain
    d_ix = d_idx % d_Nx
    d_iy = int(((d_idx-d_ix)/d_Nx)%d_Ny)
    d_iz = int((((d_idx-d_ix)/d_Nx-d_iy)/d_Ny)%d_Nz)

    d_x = [domain_mesh["x"][d_ix],domain_mesh["x"][d_ix+1]]
    d_y = [domain_mesh["y"][d_iy],domain_mesh["y"][d_iy+1]]
    d_z = [domain_mesh["z"][d_iz],domain_mesh["z"][d_iz+1]]
    # Compute volumes of sources and numbers of particles
    num_source = len(mcdc["sources"])
    Vi=np.zeros(num_source)
    Vim=np.zeros(num_source)
    Ni=np.zeros(num_source)
    Psum=0

    Nm=0
    for source in mcdc["sources"]:
        Psum+=source["prob"]
    i=0    
    for source in mcdc["sources"]:
        Ni[i]=N*source["prob"]/Psum
        Vi[i]=1
        Vim[i]=1

        xV=(source["box_x"][1]-source["box_x"][0])
        if xV !=0:
            Vi[i]*=xV
            Vim[i]*=(min(source["box_x"][1],d_x[1])-max(source["box_x"][0],d_x[0]))
        yV=(source["box_y"][1]-source["box_y"][0])
        if yV !=0:
            Vi[i]*=yV
            Vim[i]*=(min(source["box_y"][1],d_y[1])-max(source["box_y"][0],d_y[0]))
        zV=(source["box_z"][1]-source["box_z"][0])
        if zV !=0:
            Vi[i]*=zV
            Vim[i]*=(min(source["box_z"][1],d_z[1])-max(source["box_z"][0],d_z[0]))
        if not source_in_domain(source,domain_mesh,d_idx):
            Vim[i]=0
        i+=1
    for source in range(num_source):
        Nm+=Ni[source]*Vim[source]/Vi[source]
    Nm/=mcdc["technique"]["work_ratio"][domain]
    rank = MPI.COMM_WORLD.Get_rank()
    if mcdc["technique"]["work_ratio"][domain]>1:
        work_start+=Nm*(rank-np.sum(mcdc["technique"]["work_ratio"][0:d_idx]))
    print("domain:",d_idx,", Nm:",int(Nm),", work_start:",int(work_start))
    return(int(Nm),int(work_start))

# =============================================================================
# Source particle in domain only
# =============================================================================

@njit
def source_particle_dd(seed,mcdc):
    P = np.zeros(1, dtype=type_.particle_record)[0]
    P["rng_seed"] = seed

    # Sample source
    xi = rng(P)
    tot = 0.0
    for source in mcdc["sources"]:
        if source_in_domain(source,mcdc["technique"]["domain_mesh"],mcdc["d_idx"]):      
            tot += source["prob"]
            if tot >= xi:
                break

    domain_mesh = mcdc["technique"]["domain_mesh"]
    d_idx = mcdc["d_idx"]

    d_Nx = domain_mesh["x"].size - 1
    d_Ny = domain_mesh["y"].size - 1
    d_Nz = domain_mesh["z"].size - 1

    d_ix = d_idx % d_Nx
    d_iy = int(((d_idx-d_ix)/d_Nx)%d_Ny)
    d_iz = int((((d_idx-d_ix)/d_Nx-d_iy)/d_Ny)%d_Nz)

    d_x = [domain_mesh["x"][d_ix],domain_mesh["x"][d_ix+1]]
    d_y = [domain_mesh["y"][d_iy],domain_mesh["y"][d_iy+1]]
    d_z = [domain_mesh["z"][d_iz],domain_mesh["z"][d_iz+1]]


    # Position
    if source["box"]:
        x = sample_uniform(max(source["box_x"][0],d_x[0]), min(source["box_x"][1],d_x[1]), P)
        y = sample_uniform(max(source["box_y"][0],d_y[0]), min(source["box_y"][1],d_y[1]), P)
        z = sample_uniform(max(source["box_z"][0],d_z[0]), min(source["box_z"][1],d_z[1]), P)
        #print("left",max(source["box_z"][0],d_z[0]), 'right',min(source["box_z"][1],d_z[1]))
    else:
        x = source["x"]
        y = source["y"]
        z = source["z"]

    # Direction
    if source["isotropic"]:
        ux, uy, uz = sample_isotropic_direction(P)
    elif source["white"]:
        ux, uy, uz = sample_white_direction(
            source["white_x"], source["white_y"], source["white_z"], P
        )
    else:
        ux = source["ux"]
        uy = source["uy"]
        uz = source["uz"]

    # Energy and time
    g = sample_discrete(source["group"], P)
    t = sample_uniform(source["time"][0], source["time"][1], P)

    # Make and return particle
    P["x"] = x
    P["y"] = y
    P["z"] = z
    P["t"] = t
    P["ux"] = ux
    P["uy"] = uy
    P["uz"] = uz
    P["g"] = g
    P["w"] =1#/(mcdc["technique"]["work_ratio"][mcdc["d_idx"]])
    #P["w"] =np.sum(mcdc["technique"]["work_ratio"])/(mcdc["technique"]["work_ratio"][d_idx])#len(mcdc["sources"])*(1+(np.sum(mcdc["technique"]["work_ratio"])-len(mcdc["technique"]["work_ratio"]))/len(mcdc["technique"]["work_ratio"]))/(mcdc["technique"]["work_ratio"][d_idx])

    P["sensitivity_ID"] = 0
    return P

@njit
def distribute_work_dd(N, mcdc, precursor=False):
    size = mcdc["mpi_size"]
    rank = mcdc["mpi_rank"]

    source_alloc = int(N*len(mcdc["sources"])/(len(mcdc["technique"]["work_ratio"])))
    print("source-alloc",source_alloc)
    # Total # of work
    work_size_total = N
    if rank ==0:
    # Evenly distribute work
        work_size = 0
        for source in mcdc["sources"]:
            if source_in_domain(source,mcdc["technique"]["domain_mesh"],mcdc["d_idx"]):
                work_size+=source_alloc
        work_start=0
    else:
        work_start = MPI.COMM_WORLD.recv(source=rank-1,tag=0)
        print("WORK_START",work_start)
        work_size = 0
        for source in mcdc["sources"]:
            if source_in_domain(source,mcdc["technique"]["domain_mesh"],mcdc["d_idx"]):
                work_size+=int(source_alloc*source["prob"])

    work_finish = work_size+work_start
    if rank<size-1:
        send = MPI.COMM_WORLD.send(work_finish,dest=rank+1,tag=0)
    work_size, work_start = domain_work(mcdc,mcdc["d_idx"],N)
    if not precursor:
        mcdc["mpi_work_start"] = work_start
        mcdc["mpi_work_size"] = work_size
        mcdc["mpi_work_size_total"] = work_size_total
    else:
        mcdc["mpi_work_start_precursor"] = work_start
        mcdc["mpi_work_size_precursor"] = work_size
        mcdc["mpi_work_size_total_precursor"] = work_size_total

    print("Rank",rank,"work_size:",work_size,"work_start:",work_start,"work_size_total:",work_size_total)


# =============================================================================
=======
>>>>>>> aa818784
# Random sampling
# =============================================================================


@njit
def sample_isotropic_direction(P):
    # Sample polar cosine and azimuthal angle uniformly
    mu = 2.0 * rng(P) - 1.0
    azi = 2.0 * PI * rng(P)

    # Convert to Cartesian coordinates
    c = (1.0 - mu**2) ** 0.5
    y = math.cos(azi) * c
    z = math.sin(azi) * c
    x = mu
    return x, y, z


@njit
def sample_white_direction(nx, ny, nz, P):
    # Sample polar cosine
    mu = math.sqrt(rng(P))

    # Sample azimuthal direction
    azi = 2.0 * PI * rng(P)
    cos_azi = math.cos(azi)
    sin_azi = math.sin(azi)
    Ac = (1.0 - mu**2) ** 0.5

    if nz != 1.0:
        B = (1.0 - nz**2) ** 0.5
        C = Ac / B

        x = nx * mu + (nx * nz * cos_azi - ny * sin_azi) * C
        y = ny * mu + (ny * nz * cos_azi + nx * sin_azi) * C
        z = nz * mu - cos_azi * Ac * B

    # If dir = 0i + 0j + k, interchange z and y in the formula
    else:
        B = (1.0 - ny**2) ** 0.5
        C = Ac / B

        x = nx * mu + (nx * ny * cos_azi - nz * sin_azi) * C
        z = nz * mu + (nz * ny * cos_azi + nx * sin_azi) * C
        y = ny * mu - cos_azi * Ac * B
    return x, y, z


@njit
def sample_uniform(a, b, P):
    return a + rng(P) * (b - a)


# TODO: use cummulative density function and binary search
@njit
def sample_discrete(group, P):
    tot = 0.0
    xi = rng(P)
    for i in range(group.shape[0]):
        tot += group[i]
        if tot > xi:
            return i


# =============================================================================
# Random number generator
#   LCG with hash seed-split
# =============================================================================
<<<<<<< HEAD


@njit(numba.uint64(numba.uint64, numba.uint64))
def wrapping_mul(a, b):
    return a * b


@njit(numba.uint64(numba.uint64, numba.uint64))
def wrapping_add(a, b):
    return a + b


def wrapping_mul_python(a, b):
    a = numba.uint64(a)
    b = numba.uint64(b)
    with np.errstate(all="ignore"):
        return a * b


def wrapping_add_python(a, b):
    a = numba.uint64(a)
    b = numba.uint64(b)
    with np.errstate(all="ignore"):
        return a + b


def adapt_rng(object_mode=False):
    global wrapping_add, wrapping_mul
    if object_mode:
        wrapping_add = wrapping_add_python
        wrapping_mul = wrapping_mul_python


=======


@njit(numba.uint64(numba.uint64, numba.uint64))
def wrapping_mul(a, b):
    return a * b


@njit(numba.uint64(numba.uint64, numba.uint64))
def wrapping_add(a, b):
    return a + b


def wrapping_mul_python(a, b):
    a = numba.uint64(a)
    b = numba.uint64(b)
    with np.errstate(all="ignore"):
        return a * b


def wrapping_add_python(a, b):
    a = numba.uint64(a)
    b = numba.uint64(b)
    with np.errstate(all="ignore"):
        return a + b


def adapt_rng(object_mode=False):
    global wrapping_add, wrapping_mul
    if object_mode:
        wrapping_add = wrapping_add_python
        wrapping_mul = wrapping_mul_python


>>>>>>> aa818784
@njit(numba.uint64(numba.uint64, numba.uint64))
def split_seed(key, seed):
    """murmur_hash64a"""
    multiplier = numba.uint64(0xC6A4A7935BD1E995)
    length = numba.uint64(8)
    rotator = numba.uint64(47)
    key = numba.uint64(key)
    seed = numba.uint64(seed)

    hash_value = numba.uint64(seed) ^ wrapping_mul(length, multiplier)

    key = wrapping_mul(key, multiplier)
    key ^= key >> rotator
    key = wrapping_mul(key, multiplier)
    hash_value ^= key
    hash_value = wrapping_mul(hash_value, multiplier)

    hash_value ^= hash_value >> rotator
    hash_value = wrapping_mul(hash_value, multiplier)
    hash_value ^= hash_value >> rotator
    return hash_value


@njit(numba.uint64(numba.uint64))
def rng_(seed):
    return wrapping_add(wrapping_mul(RNG_G, seed), RNG_C) & RNG_MOD_MASK


@njit
def rng(state):
    state["rng_seed"] = rng_(state["rng_seed"])
    return state["rng_seed"] / RNG_MOD


@njit
def rng_from_seed(seed):
    return rng_(seed) / RNG_MOD


# =============================================================================
# Particle source operations
# =============================================================================


@njit
def source_particle(seed, mcdc):
    P = np.zeros(1, dtype=type_.particle_record)[0]
    P["rng_seed"] = seed

    # Sample source
    xi = rng(P)
    tot = 0.0
    for source in mcdc["sources"]:
        tot += source["prob"]
        if tot >= xi:
            break

    # Position
    if source["box"]:
        x = sample_uniform(source["box_x"][0], source["box_x"][1], P)
        y = sample_uniform(source["box_y"][0], source["box_y"][1], P)
        z = sample_uniform(source["box_z"][0], source["box_z"][1], P)
    else:
        x = source["x"]
        y = source["y"]
        z = source["z"]

    # Direction
    if source["isotropic"]:
        ux, uy, uz = sample_isotropic_direction(P)
    elif source["white"]:
        ux, uy, uz = sample_white_direction(
            source["white_x"], source["white_y"], source["white_z"], P
        )
    else:
        ux = source["ux"]
        uy = source["uy"]
        uz = source["uz"]

    # Energy and time
    g = sample_discrete(source["group"], P)
    t = sample_uniform(source["time"][0], source["time"][1], P)

    # Make and return particle
    P["x"] = x
    P["y"] = y
    P["z"] = z
    P["t"] = t
    P["ux"] = ux
    P["uy"] = uy
    P["uz"] = uz
    P["g"] = g
    P["w"] = 1.0

    P["sensitivity_ID"] = 0

    return P


# =============================================================================
# Particle bank operations
# =============================================================================


@njit
def add_particle(P, bank):
    # Check if bank is full
    if bank["size"] == bank["particles"].shape[0]:
        with objmode():
            print_error("Particle %s bank is full." % bank["tag"])

    # Set particle
    bank["particles"][bank["size"]] = P

    # Increment size
    bank["size"] += 1


@njit
def get_particle(bank, mcdc):
    # Check if bank is empty
    if bank["size"] == 0:
        with objmode():
            print_error("Particle %s bank is empty." % bank["tag"])

    # Decrement size
    bank["size"] -= 1

    # Create in-flight particle
    P = np.zeros(1, dtype=type_.particle)[0]

    # Set attribute
    P_rec = bank["particles"][bank["size"]]
    P["x"] = P_rec["x"]
    P["y"] = P_rec["y"]
    P["z"] = P_rec["z"]
    P["t"] = P_rec["t"]
    P["ux"] = P_rec["ux"]
    P["uy"] = P_rec["uy"]
    P["uz"] = P_rec["uz"]
    P["g"] = P_rec["g"]
    P["w"] = P_rec["w"]
    P["rng_seed"] = P_rec["rng_seed"]

    if mcdc["technique"]["iQMC"]:
        P["iqmc_w"] = P_rec["iqmc_w"]

    P["alive"] = True
    P["sensitivity_ID"] = P_rec["sensitivity_ID"]

    # Set default IDs and event
    P["material_ID"] = -1
    P["cell_ID"] = -1
    P["surface_ID"] = -1
    P["event"] = -1
    return P


@njit
def manage_particle_banks(seed, mcdc):
    # Record time
    if mcdc["mpi_master"]:
        with objmode(time_start="float64"):
            time_start = MPI.Wtime()

    if mcdc["setting"]["mode_eigenvalue"]:
        # Normalize weight
        normalize_weight(mcdc["bank_census"], mcdc["setting"]["N_particle"])

    # Population control
    if mcdc["technique"]["population_control"]:
        population_control(seed, mcdc)
    else:
        # Swap census and source bank
        size = mcdc["bank_census"]["size"]
        mcdc["bank_source"]["size"] = size
        mcdc["bank_source"]["particles"][:size] = mcdc["bank_census"]["particles"][
            :size
        ]

    # MPI rebalance
    bank_rebalance(mcdc)

    # Zero out census bank
    mcdc["bank_census"]["size"] = 0

    # Manage IC bank
    if mcdc["technique"]["IC_generator"] and mcdc["cycle_active"]:
        manage_IC_bank(mcdc)

    # Accumulate time
    if mcdc["mpi_master"]:
        with objmode(time_end="float64"):
            time_end = MPI.Wtime()
        mcdc["runtime_bank_management"] += time_end - time_start


@njit
def manage_IC_bank(mcdc):
    # Buffer bank
    buff_n = np.zeros(
        mcdc["technique"]["IC_bank_neutron_local"]["particles"].shape[0],
        dtype=type_.particle_record,
    )
    buff_p = np.zeros(
        mcdc["technique"]["IC_bank_precursor_local"]["precursors"].shape[0],
        dtype=type_.precursor,
    )

    with objmode(Nn="int64", Np="int64"):
        # Create MPI-supported numpy object
        Nn = mcdc["technique"]["IC_bank_neutron_local"]["size"]
        Np = mcdc["technique"]["IC_bank_precursor_local"]["size"]

        neutrons = MPI.COMM_WORLD.gather(
            mcdc["technique"]["IC_bank_neutron_local"]["particles"][:Nn]
        )
        precursors = MPI.COMM_WORLD.gather(
            mcdc["technique"]["IC_bank_precursor_local"]["precursors"][:Np]
        )

        if mcdc["mpi_master"]:
            neutrons = np.concatenate(neutrons[:])
            precursors = np.concatenate(precursors[:])

            # Set output buffer
            Nn = neutrons.shape[0]
            Np = precursors.shape[0]
            for i in range(Nn):
                buff_n[i] = neutrons[i]
            for i in range(Np):
                buff_p[i] = precursors[i]

    # Set global bank from buffer
    if mcdc["mpi_master"]:
        start_n = mcdc["technique"]["IC_bank_neutron"]["size"]
        start_p = mcdc["technique"]["IC_bank_precursor"]["size"]
        mcdc["technique"]["IC_bank_neutron"]["size"] += Nn
        mcdc["technique"]["IC_bank_precursor"]["size"] += Np
        for i in range(Nn):
            mcdc["technique"]["IC_bank_neutron"]["particles"][start_n + i] = buff_n[i]
        for i in range(Np):
            mcdc["technique"]["IC_bank_precursor"]["precursors"][start_p + i] = buff_p[
                i
            ]

    # Reset local banks
    mcdc["technique"]["IC_bank_neutron_local"]["size"] = 0
    mcdc["technique"]["IC_bank_precursor_local"]["size"] = 0


@njit
def bank_scanning(bank, mcdc):
    N_local = bank["size"]

    # Starting index
    buff = np.zeros(1, dtype=np.int64)
    with objmode():
        MPI.COMM_WORLD.Exscan(np.array([N_local]), buff, MPI.SUM)
    idx_start = buff[0]

    # Global size
    buff[0] += N_local
    with objmode():
        MPI.COMM_WORLD.Bcast(buff, mcdc["mpi_size"] - 1)
    N_global = buff[0]

    return idx_start, N_local, N_global


@njit
def bank_scanning_weight(bank, mcdc):
    # Local weight CDF
    N_local = bank["size"]
    w_cdf = np.zeros(N_local + 1)
    for i in range(N_local):
        w_cdf[i + 1] = w_cdf[i] + bank["particles"][i]["w"]
    W_local = w_cdf[-1]

    # Starting weight
    buff = np.zeros(1, dtype=np.float64)
    with objmode():
        MPI.COMM_WORLD.Exscan(np.array([W_local]), buff, MPI.SUM)
    w_start = buff[0]
    w_cdf += w_start

    # Global weight
    buff[0] = w_cdf[-1]
    with objmode():
        MPI.COMM_WORLD.Bcast(buff, mcdc["mpi_size"] - 1)
    W_global = buff[0]

    return w_start, w_cdf, W_global


@njit
def bank_scanning_DNP(bank, mcdc):
    N_DNP_local = bank["size"]

    # Get sum of ceil-ed local DNP weights
    N_local = 0
    for i in range(N_DNP_local):
        DNP = bank["precursors"][i]
        N_local += math.ceil(DNP["w"])

    # Starting index
    buff = np.zeros(1, dtype=np.int64)
    with objmode():
        MPI.COMM_WORLD.Exscan(np.array([N_local]), buff, MPI.SUM)
    idx_start = buff[0]

    # Global size
    buff[0] += N_local
    with objmode():
        MPI.COMM_WORLD.Bcast(buff, mcdc["mpi_size"] - 1)
    N_global = buff[0]

    return idx_start, N_local, N_global


@njit
def normalize_weight(bank, norm):
    # Get total weight
    W = total_weight(bank)

    # Normalize weight
    for P in bank["particles"]:
        P["w"] *= norm / W


@njit
def total_weight(bank):
    # Local total weight
    W_local = np.zeros(1)
    for i in range(bank["size"]):
        W_local[0] += bank["particles"][i]["w"]

    # MPI Allreduce
    buff = np.zeros(1, np.float64)
    with objmode():
        MPI.COMM_WORLD.Allreduce(W_local, buff, MPI.SUM)
    return buff[0]


@njit
def bank_rebalance(mcdc):
    # Scan the bank
    idx_start, N_local, N = bank_scanning(mcdc["bank_source"], mcdc)
    idx_end = idx_start + N_local

    distribute_work(N, mcdc)

    # Rebalance not needed if there is only one rank
    if mcdc["mpi_size"] <= 1:
        return

    # Some constants
    work_start = mcdc["mpi_work_start"]
    work_end = work_start + mcdc["mpi_work_size"]
    left = mcdc["mpi_rank"] - 1
    right = mcdc["mpi_rank"] + 1

    # Need more or less?
    more_left = idx_start < work_start
    less_left = idx_start > work_start
    more_right = idx_end > work_end
    less_right = idx_end < work_end

    # Offside?
    offside_left = idx_end <= work_start
    offside_right = idx_start >= work_end

    # MPI nearest-neighbor send/receive
    buff = np.zeros(
        mcdc["bank_source"]["particles"].shape[0], dtype=type_.particle_record
    )

    with objmode(size="int64"):
        # Create MPI-supported numpy object
        size = mcdc["bank_source"]["size"]
        bank = np.array(mcdc["bank_source"]["particles"][:size])

        # If offside, need to receive first
        if offside_left:
            # Receive from right
            bank = np.append(bank, MPI.COMM_WORLD.recv(source=right))
            less_right = False
        if offside_right:
            # Receive from left
            bank = np.insert(bank, 0, MPI.COMM_WORLD.recv(source=left))
            less_left = False

        # Send
        if more_left:
            n = work_start - idx_start
            request_left = MPI.COMM_WORLD.isend(bank[:n], dest=left)
            bank = bank[n:]
        if more_right:
            n = idx_end - work_end
            request_right = MPI.COMM_WORLD.isend(bank[-n:], dest=right)
            bank = bank[:-n]

        # Receive
        if less_left:
            bank = np.insert(bank, 0, MPI.COMM_WORLD.recv(source=left))
        if less_right:
            bank = np.append(bank, MPI.COMM_WORLD.recv(source=right))

        # Wait until sent massage is received
        if more_left:
            request_left.Wait()
        if more_right:
            request_right.Wait()

        # Set output buffer
        size = bank.shape[0]
        for i in range(size):
            buff[i] = bank[i]

    # Set source bank from buffer
    mcdc["bank_source"]["size"] = size
    for i in range(size):
        mcdc["bank_source"]["particles"][i] = buff[i]


@njit
def distribute_work(N, mcdc, precursor=False):
    size = mcdc["mpi_size"]
    rank = mcdc["mpi_rank"]

    # Total # of work
    work_size_total = N

    # Evenly distribute work
    work_size = math.floor(N / size)

    # Starting index (based on even distribution)
    work_start = work_size * rank

    # Count reminder
    rem = N % size

    # Assign reminder and update starting index
    if rank < rem:
        work_size += 1
        work_start += rank
    else:
        work_start += rem

    if not precursor:
        mcdc["mpi_work_start"] = work_start
        mcdc["mpi_work_size"] = work_size
        mcdc["mpi_work_size_total"] = work_size_total
    else:
        mcdc["mpi_work_start_precursor"] = work_start
        mcdc["mpi_work_size_precursor"] = work_size
        mcdc["mpi_work_size_total_precursor"] = work_size_total


# =============================================================================
# IC generator
# =============================================================================


@njit
def bank_IC(P, mcdc):
    # TODO: Consider multi-nuclide material
    material = mcdc["nuclides"][P["material_ID"]]

    # =========================================================================
    # Neutron
    # =========================================================================

    # Neutron weight
    g = P["g"]
    SigmaT = material["total"][g]
    weight = P["w"]
    flux = weight / SigmaT
    v = material["speed"][g]
    wn = flux / v

    # Neutron target weight
    Nn = mcdc["technique"]["IC_N_neutron"]
    tally_n = mcdc["technique"]["IC_neutron_density"]
    N_cycle = mcdc["setting"]["N_active"]
    wn_prime = tally_n * N_cycle / Nn

    # Sampling probability
    Pn = wn / wn_prime

    # TODO: Splitting for Pn > 1.0
    if Pn > 1.0:
        with objmode():
            print_error("Pn > 1.0.")

    # Sample particle
    if rng(P) < Pn:
        P_new = split_particle(P)
        P_new["w"] = 1.0
        P_new["t"] = 0.0
        add_particle(P_new, mcdc["technique"]["IC_bank_neutron_local"])

        # Accumulate fission
        SigmaF = material["fission"][g]
        mcdc["technique"]["IC_fission_score"] += v * SigmaF

    # =========================================================================
    # Precursor
    # =========================================================================

    # Sample precursor?
    Np = mcdc["technique"]["IC_N_precursor"]
    if Np == 0:
        return

    # Precursor weight
    J = material["J"]
    nu_d = material["nu_d"][g]
    SigmaF = material["fission"][g]
    decay = material["decay"]
    total = 0.0
    for j in range(J):
        total += nu_d[j] / decay[j]
    wp = flux * total * SigmaF / mcdc["k_eff"]

    # Material has no precursor
    if total == 0.0:
        return

    # Precursor target weight
    tally_C = mcdc["technique"]["IC_precursor_density"]
    wp_prime = tally_C * N_cycle / Np

    # Sampling probability
    Pp = wp / wp_prime

    # TODO: Splitting for Pp > 1.0
    if Pp > 1.0:
        with objmode():
            print_error("Pp > 1.0.")

    # Sample precursor
    if rng(P) < Pp:
        idx = mcdc["technique"]["IC_bank_precursor_local"]["size"]
        precursor = mcdc["technique"]["IC_bank_precursor_local"]["precursors"][idx]
        precursor["x"] = P["x"]
        precursor["y"] = P["y"]
        precursor["z"] = P["z"]
        precursor["w"] = wp_prime / wn_prime
        mcdc["technique"]["IC_bank_precursor_local"]["size"] += 1

        # Sample group
        xi = rng(P) * total
        total = 0.0
        for j in range(J):
            total += nu_d[j] / decay[j]
            if total > xi:
                break
        precursor["g"] = j

        # Set inducing neutron group
        precursor["n_g"] = g


# =============================================================================
# Population control techniques
# =============================================================================
# TODO: Make it a stand-alone function that takes (bank_init, bank_final, M).
#       The challenge is in the use of type-dependent copy_particle which is
#       required due to pure-Python behavior of taking things by reference.


@njit
def population_control(seed, mcdc):
    if mcdc["technique"]["pct"] == PCT_COMBING:
        pct_combing(seed, mcdc)
    elif mcdc["technique"]["pct"] == PCT_COMBING_WEIGHT:
        pct_combing_weight(seed, mcdc)


@njit
def pct_combing(seed, mcdc):
    bank_census = mcdc["bank_census"]
    M = mcdc["setting"]["N_particle"]
    bank_source = mcdc["bank_source"]

    # Scan the bank
    idx_start, N_local, N = bank_scanning(bank_census, mcdc)
    idx_end = idx_start + N_local

    # Teeth distance
    td = N / M

    # Update population control factor
    mcdc["technique"]["pc_factor"] *= td

    xi = rng_from_seed(seed)
    offset = xi * td

    # First hiting tooth
    tooth_start = math.ceil((idx_start - offset) / td)

    # Last hiting tooth
    tooth_end = math.floor((idx_end - offset) / td) + 1

    # Locally sample particles from census bank
    bank_source["size"] = 0
    for i in range(tooth_start, tooth_end):
        tooth = i * td + offset
        idx = math.floor(tooth) - idx_start
        P = copy_particle(bank_census["particles"][idx])
        # Set weight
        P["w"] *= td
        add_particle(P, bank_source)


@njit
def pct_combing_weight(seed, mcdc):
    bank_census = mcdc["bank_census"]
    M = mcdc["setting"]["N_particle"]
    bank_source = mcdc["bank_source"]

    # Scan the bank based on weight
    w_start, w_cdf, W = bank_scanning_weight(bank_census, mcdc)
    w_end = w_cdf[-1]

    # Teeth distance
    td = W / M

    # Update population control factor
    mcdc["technique"]["pc_factor"] *= td

    # Tooth offset
    xi = rng_from_seed(seed)
    offset = xi * td

    # First hiting tooth
    tooth_start = math.ceil((w_start - offset) / td)

    # Last hiting tooth
    tooth_end = math.floor((w_end - offset) / td) + 1

    # Locally sample particles from census bank
    bank_source["size"] = 0
    idx = 0
    for i in range(tooth_start, tooth_end):
        tooth = i * td + offset
        idx += binary_search(tooth, w_cdf[idx:])
        P = copy_particle(bank_census["particles"][idx])
        # Set weight
        P["w"] = td
        add_particle(P, bank_source)


# =============================================================================
# Particle operations
# =============================================================================


@njit
def move_particle(P, distance, mcdc):
    P["x"] += P["ux"] * distance
    P["y"] += P["uy"] * distance
    P["z"] += P["uz"] * distance
    P["t"] += distance / get_particle_speed(P, mcdc)


@njit
def shift_particle(P, shift):
    if P["ux"] > 0.0:
        P["x"] += shift
    else:
        P["x"] -= shift
    if P["uy"] > 0.0:
        P["y"] += shift
    else:
        P["y"] -= shift
    if P["uz"] > 0.0:
        P["z"] += shift
    else:
        P["z"] -= shift
    P["t"] += shift


@njit
def get_particle_cell(P, universe_ID, trans, mcdc):
    """
    Find and return particle cell ID in the given universe and translation
    """

    universe = mcdc["universes"][universe_ID]
    for cell_ID in universe["cell_IDs"]:
        cell = mcdc["cells"][cell_ID]
        if cell_check(P, cell, trans, mcdc):
            return cell["ID"]

    # Particle is not found
    with objmode():
        print("A particle is lost at (", P["x"], P["y"], P["z"], ")")
    P["alive"] = False
    return -1


@njit
def get_particle_material(P, mcdc):
    # Translation accumulator
    trans = np.zeros(3)

    # Top level cell
    cell = mcdc["cells"][P["cell_ID"]]

    # Recursively check if cell is a lattice cell, until material cell is found
    while True:
        # Lattice cell?
        if cell["lattice"]:
            # Get lattice
            lattice = mcdc["lattices"][cell["lattice_ID"]]

            # Get lattice center for translation)
            trans -= cell["lattice_center"]

            # Get universe
            mesh = lattice["mesh"]
            x, y, z = mesh_uniform_get_index(P, mesh, trans)
            universe_ID = lattice["universe_IDs"][x, y, z]

            # Update translation
            trans[0] -= mesh["x0"] + (x + 0.5) * mesh["dx"]
            trans[1] -= mesh["y0"] + (y + 0.5) * mesh["dy"]
            trans[2] -= mesh["z0"] + (z + 0.5) * mesh["dz"]

            # Get inner cell
            cell_ID = get_particle_cell(P, universe_ID, trans, mcdc)
            cell = mcdc["cells"][cell_ID]

        else:
            # Material cell found, return material_ID
            break

    return cell["material_ID"]


@njit
def get_particle_speed(P, mcdc):
    return mcdc["materials"][P["material_ID"]]["speed"][P["g"]]


@njit
def copy_particle(P):
    P_new = np.zeros(1, dtype=type_.particle_record)[0]
    P_new["x"] = P["x"]
    P_new["y"] = P["y"]
    P_new["z"] = P["z"]
    P_new["t"] = P["t"]
    P_new["ux"] = P["ux"]
    P_new["uy"] = P["uy"]
    P_new["uz"] = P["uz"]
    P_new["g"] = P["g"]
    P_new["w"] = P["w"]
    P_new["rng_seed"] = P["rng_seed"]
    P_new["sensitivity_ID"] = P["sensitivity_ID"]
    return P_new


@njit
def split_particle(P):
    P_new = copy_particle(P)
    P_new["rng_seed"] = split_seed(P["rng_seed"], SEED_SPLIT_PARTICLE)
    rng(P)
    return P_new


# =============================================================================
# Cell operations
# =============================================================================


@njit
def cell_check(P, cell, trans, mcdc):
    for i in range(cell["N_surface"]):
        surface = mcdc["surfaces"][cell["surface_IDs"][i]]
        result = surface_evaluate(P, surface, trans)
        if cell["positive_flags"][i]:
            if result < 0.0:
                return False
        else:
            if result > 0.0:
                return False
    return True


# =============================================================================
# Surface operations
# =============================================================================
# Quadric surface: Axx + Byy + Czz + Dxy + Exz + Fyz + Gx + Hy + Iz + J(t) = 0
#   J(t) = J0_i + J1_i*t for t in [t_{i-1}, t_i), t_0 = 0


@njit
def surface_evaluate(P, surface, trans):
    x = P["x"] + trans[0]
    y = P["y"] + trans[1]
    z = P["z"] + trans[2]
    t = P["t"]

    G = surface["G"]
    H = surface["H"]
    I_ = surface["I"]

    # Get time indices
    idx = 0
    if surface["N_slice"] > 1:
        idx = binary_search(t, surface["t"][: surface["N_slice"] + 1])

    # Get constant
    J0 = surface["J"][idx][0]
    J1 = surface["J"][idx][1]
    J = J0 + J1 * (t - surface["t"][idx])

    result = G * x + H * y + I_ * z + J

    if surface["linear"]:
        return result

    A = surface["A"]
    B = surface["B"]
    C = surface["C"]
    D = surface["D"]
    E = surface["E"]
    F = surface["F"]

    return (
        result + A * x * x + B * y * y + C * z * z + D * x * y + E * x * z + F * y * z
    )


@njit
def surface_bc(P, surface, trans):
    if surface["vacuum"]:
        P["alive"] = False
    elif surface["reflective"]:
        surface_reflect(P, surface, trans)


@njit
def surface_reflect(P, surface, trans):
    ux = P["ux"]
    uy = P["uy"]
    uz = P["uz"]
    nx, ny, nz = surface_normal(P, surface, trans)
    # 2.0*surface_normal_component(...)
    c = 2.0 * (nx * ux + ny * uy + nz * uz)

    P["ux"] = ux - c * nx
    P["uy"] = uy - c * ny
    P["uz"] = uz - c * nz


@njit
def surface_shift(P, surface, trans, mcdc):
    ux = P["ux"]
    uy = P["uy"]
    uz = P["uz"]

    # Get surface normal
    nx, ny, nz = surface_normal(P, surface, trans)

    # The shift
    shift_x = nx * SHIFT
    shift_y = ny * SHIFT
    shift_z = nz * SHIFT

    # Get dot product to determine shift sign
    if surface["linear"]:
        # Get time indices
        idx = 0
        if surface["N_slice"] > 1:
            idx = binary_search(P["t"], surface["t"][: surface["N_slice"] + 1])
        J1 = surface["J"][idx][1]
        v = get_particle_speed(P, mcdc)
        dot = ux * nx + uy * ny + uz * nz + J1 / v
    else:
        dot = ux * nx + uy * ny + uz * nz

    if dot > 0.0:
        P["x"] += shift_x
        P["y"] += shift_y
        P["z"] += shift_z
    else:
        P["x"] -= shift_x
        P["y"] -= shift_y
        P["z"] -= shift_z


@njit
def surface_normal(P, surface, trans):
    if surface["linear"]:
        return surface["nx"], surface["ny"], surface["nz"]

    A = surface["A"]
    B = surface["B"]
    C = surface["C"]
    D = surface["D"]
    E = surface["E"]
    F = surface["F"]
    G = surface["G"]
    H = surface["H"]
    I_ = surface["I"]
    x = P["x"] + trans[0]
    y = P["y"] + trans[1]
    z = P["z"] + trans[2]

    dx = 2 * A * x + D * y + E * z + G
    dy = 2 * B * y + D * x + F * z + H
    dz = 2 * C * z + E * x + F * y + I_

    norm = (dx**2 + dy**2 + dz**2) ** 0.5
    return dx / norm, dy / norm, dz / norm


@njit
def surface_normal_component(P, surface, trans):
    ux = P["ux"]
    uy = P["uy"]
    uz = P["uz"]
    nx, ny, nz = surface_normal(P, surface, trans)
    return nx * ux + ny * uy + nz * uz


@njit
def surface_distance(P, surface, trans, mcdc):
    ux = P["ux"]
    uy = P["uy"]
    uz = P["uz"]

    G = surface["G"]
    H = surface["H"]
    I_ = surface["I"]

    surface_move = False
    if surface["linear"]:
        idx = 0
        if surface["N_slice"] > 1:
            idx = binary_search(P["t"], surface["t"][: surface["N_slice"] + 1])
        J1 = surface["J"][idx][1]
        v = get_particle_speed(P, mcdc)

        t_max = surface["t"][idx + 1]
        d_max = (t_max - P["t"]) * v

        distance = -surface_evaluate(P, surface, trans) / (
            G * ux + H * uy + I_ * uz + J1 / v
        )

        # Go beyond current movement slice?
        if distance > d_max:
            distance = d_max
            surface_move = True
        elif distance < 0 and idx < surface["N_slice"] - 1:
            distance = d_max
            surface_move = True

        # Moving away from the surface
        if distance < 0.0:
            return INF, surface_move
        else:
            return distance, surface_move

    x = P["x"] + trans[0]
    y = P["y"] + trans[1]
    z = P["z"] + trans[2]

    A = surface["A"]
    B = surface["B"]
    C = surface["C"]
    D = surface["D"]
    E = surface["E"]
    F = surface["F"]

    # Quadratic equation constants
    a = (
        A * ux * ux
        + B * uy * uy
        + C * uz * uz
        + D * ux * uy
        + E * ux * uz
        + F * uy * uz
    )
    b = (
        2 * (A * x * ux + B * y * uy + C * z * uz)
        + D * (x * uy + y * ux)
        + E * (x * uz + z * ux)
        + F * (y * uz + z * uy)
        + G * ux
        + H * uy
        + I_ * uz
    )
    c = surface_evaluate(P, surface, trans)

    determinant = b * b - 4.0 * a * c

    # Roots are complex  : no intersection
    # Roots are identical: tangent
    # ==> return huge number
    if determinant <= 0.0:
        return INF, surface_move
    else:
        # Get the roots
        denom = 2.0 * a
        sqrt = math.sqrt(determinant)
        root_1 = (-b + sqrt) / denom
        root_2 = (-b - sqrt) / denom

        # Negative roots, moving away from the surface
        if root_1 < 0.0:
            root_1 = INF
        if root_2 < 0.0:
            root_2 = INF

        # Return the smaller root
        return min(root_1, root_2), surface_move


# =============================================================================
# Mesh operations
# =============================================================================


@njit
def mesh_distance_search(value, direction, grid):
    if direction == 0.0:
        return INF
    idx = binary_search(value, grid)
    if direction > 0.0:
        idx += 1
    if idx == -1:
        idx += 1
    if idx == len(grid):
        idx -= 1
    dist = (grid[idx] - value) / direction
    # Moving away from mesh?
    if dist < 0.0:
        dist = INF
    return dist


@njit
def mesh_uniform_distance_search(value, direction, x0, dx):
    if direction == 0.0:
        return INF
    idx = math.floor((value - x0) / dx)
    if direction > 0.0:
        idx += 1
    ref = x0 + idx * dx
    dist = (ref - value) / direction
    return dist


@njit
def mesh_get_index(P, mesh):
    # Check if outside grid
    outside = False

    if (
        P["t"] < mesh["t"][0]
        or P["t"] > mesh["t"][-1]
        or P["x"] < mesh["x"][0]
        or P["x"] > mesh["x"][-1]
        or P["y"] < mesh["y"][0]
        or P["y"] > mesh["y"][-1]
        or P["z"] < mesh["z"][0]
        or P["z"] > mesh["z"][-1]
    ):
        outside = True

    t = binary_search(P["t"], mesh["t"])
    x = binary_search(P["x"], mesh["x"])
    y = binary_search(P["y"], mesh["y"])
    z = binary_search(P["z"], mesh["z"])
    return t, x, y, z, outside


@njit
def mesh_get_angular_index(P, mesh):
    ux = P["ux"]
    uy = P["uy"]
    uz = P["uz"]

    P_mu = uz
    P_azi = math.acos(ux / math.sqrt(ux * ux + uy * uy))
    if uy < 0.0:
        P_azi *= -1

    mu = binary_search(P_mu, mesh["mu"])
    azi = binary_search(P_azi, mesh["azi"])
    return mu, azi


@njit
def mesh_get_energy_index(P, mesh):
    return binary_search(P["g"], mesh["g"])


@njit
def mesh_uniform_get_index(P, mesh, trans):
    Px = P["x"] + trans[0]
    Py = P["y"] + trans[1]
    Pz = P["z"] + trans[2]
    x = math.floor((Px - mesh["x0"]) / mesh["dx"])
    y = math.floor((Py - mesh["y0"]) / mesh["dy"])
    z = math.floor((Pz - mesh["z0"]) / mesh["dz"])
    return x, y, z


@njit
def mesh_crossing_evaluate(P, mesh):
    # Shift backward
<<<<<<< HEAD
    shift_particle(P, -2*SHIFT)
    t1, x1, y1, z1, outside = mesh_get_index(P, mesh)

    # Double shift forward
    shift_particle(P, 4 * SHIFT)
=======
    shift_particle(P, -SHIFT)
    t1, x1, y1, z1, outside = mesh_get_index(P, mesh)

    # Double shift forward
    shift_particle(P, 2 * SHIFT)
>>>>>>> aa818784
    t2, x2, y2, z2, outside = mesh_get_index(P, mesh)

    # Return particle to initial position
    shift_particle(P, -SHIFT)

    # Determine dimension crossed
    if x1 != x2:
        return x1, y1, z1, t1, MESH_X
    elif y1 != y2:
        return x1, y1, z1, t1, MESH_Y
    elif z1 != z2:
        return x1, y1, z1, t1, MESH_Z
    elif t1 != t2:
        return x1, y1, z1, t1, MESH_T


# =============================================================================
# Tally operations
# =============================================================================


@njit
def score_tracklength(P, distance, mcdc):
    tally = mcdc["tally"]
    material = mcdc["materials"][P["material_ID"]]

    # Get indices
    s = P["sensitivity_ID"]
    t, x, y, z, outside = mesh_get_index(P, tally["mesh"])
    mu, azi = mesh_get_angular_index(P, tally["mesh"])
    g = mesh_get_energy_index(P, tally["mesh"])

    # Outside grid?
    if outside:
        return

    # Score
    flux = distance * P["w"]
    if tally["flux"]:
        score_flux(s, g, t, x, y, z, mu, azi, flux, tally["score"]["flux"])
    if tally["density"]:
        flux /= material["speed"][g]
        score_flux(s, g, t, x, y, z, mu, azi, flux, tally["score"]["density"])
    if tally["fission"]:
        flux *= material["fission"][g]
        score_flux(s, g, t, x, y, z, mu, azi, flux, tally["score"]["fission"])
    if tally["total"]:
        flux *= material["total"][g]
        score_flux(s, g, t, x, y, z, mu, azi, flux, tally["score"]["total"])
    if tally["current"]:
        score_current(s, g, t, x, y, z, flux, P, tally["score"]["current"])
    if tally["eddington"]:
        score_eddington(s, g, t, x, y, z, flux, P, tally["score"]["eddington"])


@njit
def score_crossing_x(P, t, x, y, z, mcdc):
    tally = mcdc["tally"]
    material = mcdc["materials"][P["material_ID"]]

    # Get indices
    if P["ux"] > 0.0:
        x += 1
    s = P["sensitivity_ID"]
    mu, azi = mesh_get_angular_index(P, tally["mesh"])
    g = mesh_get_energy_index(P, tally["mesh"])

    # Score
    flux = P["w"] / abs(P["ux"])
    if tally["flux_x"]:
        score_flux(s, g, t, x, y, z, mu, azi, flux, tally["score"]["flux_x"])
    if tally["density_x"]:
        flux /= material["speed"][g]
        score_flux(s, g, t, x, y, z, mu, azi, flux, tally["score"]["density_x"])
    if tally["fission_x"]:
        flux *= material["fission"][g]
        score_flux(s, g, t, x, y, z, mu, azi, flux, tally["score"]["fission_x"])
    if tally["total_x"]:
        flux *= material["total"][g]
        score_flux(s, g, t, x, y, z, mu, azi, flux, tally["score"]["total_x"])
    if tally["current_x"]:
        score_current(s, g, t, x, y, z, flux, P, tally["score"]["current_x"])
    if tally["eddington_x"]:
        score_eddington(s, g, t, x, y, z, flux, P, tally["score"]["eddington_x"])


@njit
def score_crossing_y(P, t, x, y, z, mcdc):
    tally = mcdc["tally"]
    material = mcdc["materials"][P["material_ID"]]

    # Get indices
    if P["uy"] > 0.0:
        y += 1
    s = P["sensitivity_ID"]
    mu, azi = mesh_get_angular_index(P, tally["mesh"])
    g = mesh_get_energy_index(P, tally["mesh"])

    # Score
    flux = P["w"] / abs(P["uy"])
    if tally["flux_y"]:
        score_flux(s, g, t, x, y, z, mu, azi, flux, tally["score"]["flux_y"])
    if tally["density_y"]:
        flux /= material["speed"][g]
        score_flux(s, g, t, x, y, z, mu, azi, flux, tally["score"]["density_y"])
    if tally["fission_y"]:
        flux *= material["fission"][g]
        score_flux(s, g, t, x, y, z, mu, azi, flux, tally["score"]["fission_y"])
    if tally["total_y"]:
        flux *= material["total"][g]
        score_flux(s, g, t, x, y, z, mu, azi, flux, tally["score"]["total_y"])
    if tally["current_y"]:
        score_current(s, g, t, x, y, z, flux, P, tally["score"]["current_y"])
    if tally["eddington_y"]:
        score_eddington(s, g, t, x, y, z, flux, P, tally["score"]["eddington_y"])


@njit
def score_crossing_z(P, t, x, y, z, mcdc):
    tally = mcdc["tally"]
    material = mcdc["materials"][P["material_ID"]]

    # Get indices
    if P["uz"] > 0.0:
        z += 1
    s = P["sensitivity_ID"]
    mu, azi = mesh_get_angular_index(P, tally["mesh"])
    g = mesh_get_energy_index(P, tally["mesh"])

    # Score
    flux = P["w"] / abs(P["uz"])
    if tally["flux_z"]:
        score_flux(s, g, t, x, y, z, mu, azi, flux, tally["score"]["flux_z"])
    if tally["density_z"]:
        flux /= material["speed"][g]
        score_flux(s, g, t, x, y, z, mu, azi, flux, tally["score"]["density_z"])
    if tally["fission_z"]:
        flux *= material["fission"][g]
        score_flux(s, g, t, x, y, z, mu, azi, flux, tally["score"]["fission_z"])
    if tally["total_z"]:
        flux *= material["total"][g]
        score_flux(s, g, t, x, y, z, mu, azi, flux, tally["score"]["total_z"])
    if tally["current_z"]:
        score_current(s, g, t, x, y, z, flux, P, tally["score"]["current_z"])
    if tally["eddington_z"]:
        score_eddington(s, g, t, x, y, z, flux, P, tally["score"]["eddington_z"])


@njit
def score_crossing_t(P, t, x, y, z, mcdc):
    tally = mcdc["tally"]
    material = mcdc["materials"][P["material_ID"]]

    # Get indices
    s = P["sensitivity_ID"]
    t += 1
    mu, azi = mesh_get_angular_index(P, tally["mesh"])
    g = mesh_get_energy_index(P, tally["mesh"])

    # Score
    flux = P["w"] * material["speed"][g]
    if tally["flux_t"]:
        score_flux(s, g, t, x, y, z, mu, azi, flux, tally["score"]["flux_t"])
    if tally["density_t"]:
        flux /= material["speed"][g]
        score_flux(s, g, t, x, y, z, mu, azi, flux, tally["score"]["density_t"])
    if tally["fission_t"]:
        flux *= material["fission"][g]
        score_flux(s, g, t, x, y, z, mu, azi, flux, tally["score"]["fission_t"])
    if tally["total_t"]:
        flux *= material["total"][g]
        score_flux(s, g, t, x, y, z, mu, azi, flux, tally["score"]["total_t"])
    if tally["current_t"]:
        score_current(s, g, t, x, y, z, flux, P, tally["score"]["current_t"])
    if tally["eddington_t"]:
        score_eddington(s, g, t, x, y, z, flux, P, tally["score"]["eddington_t"])


@njit
def score_flux(s, g, t, x, y, z, mu, azi, flux, score):
    score["bin"][s, g, t, x, y, z, mu, azi] += flux


@njit
def score_current(s, g, t, x, y, z, flux, P, score):
    score["bin"][s, g, t, x, y, z, 0] += flux * P["ux"]
    score["bin"][s, g, t, x, y, z, 1] += flux * P["uy"]
    score["bin"][s, g, t, x, y, z, 2] += flux * P["uz"]


@njit
def score_eddington(s, g, t, x, y, z, flux, P, score):
    ux = P["ux"]
    uy = P["uy"]
    uz = P["uz"]
    score["bin"][s, g, t, x, y, z, 0] += flux * ux * ux
    score["bin"][s, g, t, x, y, z, 1] += flux * ux * uy
    score["bin"][s, g, t, x, y, z, 2] += flux * ux * uz
    score["bin"][s, g, t, x, y, z, 3] += flux * uy * uy
    score["bin"][s, g, t, x, y, z, 4] += flux * uy * uz
    score["bin"][s, g, t, x, y, z, 5] += flux * uz * uz


@njit
def score_reduce_bin(score, mcdc):
    # Normalize
    score["bin"][:] /= mcdc["setting"]["N_particle"]

    # MPI Reduce
    buff = np.zeros_like(score["bin"])
    with objmode():
        MPI.COMM_WORLD.Reduce(np.array(score["bin"]), buff, MPI.SUM, 0)
    score["bin"][:] = buff


@njit
def score_closeout_history(score):
    # Accumulate score and square of score into mean and sdev
    score["mean"][:] += score["bin"]
    score["sdev"][:] += np.square(score["bin"])

    # Reset bin
    score["bin"].fill(0.0)


@njit
def score_closeout(score, mcdc):
    N_history = mcdc["setting"]["N_particle"]

    if mcdc["setting"]["N_batch"] > 1:
        N_history = mcdc["setting"]["N_batch"]

    elif mcdc["setting"]["mode_eigenvalue"]:
        N_history = mcdc["setting"]["N_active"]

    else:
        # MPI Reduce
        buff = np.zeros_like(score["mean"])
        buff_sq = np.zeros_like(score["sdev"])
        with objmode():
            MPI.COMM_WORLD.Reduce(np.array(score["mean"]), buff, MPI.SUM, 0)
            MPI.COMM_WORLD.Reduce(np.array(score["sdev"]), buff_sq, MPI.SUM, 0)
        score["mean"][:] = buff
        score["sdev"][:] = buff_sq

    # Store results
    score["mean"][:] = score["mean"] / N_history
    score["sdev"][:] = np.sqrt(
        (score["sdev"] / N_history - np.square(score["mean"])) / (N_history - 1)
    )


@njit
def tally_reduce_bin(mcdc):
    tally = mcdc["tally"]

    for name in literal_unroll(score_list):
        if tally[name]:
            score_reduce_bin(tally["score"][name], mcdc)


@njit
def tally_closeout_history(mcdc):
    tally = mcdc["tally"]

    for name in literal_unroll(score_list):
        if tally[name]:
            score_closeout_history(tally["score"][name])


@njit
def tally_closeout(mcdc):
    tally = mcdc["tally"]

    for name in literal_unroll(score_list):
        if tally[name]:
            score_closeout(tally["score"][name], mcdc)


# =============================================================================
# Eigenvalue tally operations
# =============================================================================


@njit
def eigenvalue_tally(P, distance, mcdc):
    tally = mcdc["tally"]

    # TODO: Consider multi-nuclide material
    material = mcdc["nuclides"][P["material_ID"]]

    # Parameters
    flux = distance * P["w"]
    g = P["g"]
    nu = material["nu_f"][g]
    SigmaT = material["total"][g]
    SigmaF = material["fission"][g]
    nuSigmaF = nu * SigmaF

    # Fission production (needed even during inactive cycle)
    mcdc["eigenvalue_tally_nuSigmaF"] += flux * nuSigmaF

    if mcdc["cycle_active"]:
        # Neutron density
        v = get_particle_speed(P, mcdc)
        n_density = flux / v
        mcdc["eigenvalue_tally_n"] += n_density
        # Maximum neutron density
        if mcdc["n_max"] < n_density:
            mcdc["n_max"] = n_density

        # Precursor density
        J = material["J"]
        nu_d = material["nu_d"][g]
        decay = material["decay"]
        total = 0.0
        for j in range(J):
            total += nu_d[j] / decay[j]
        C_density = flux * total * SigmaF / mcdc["k_eff"]
        mcdc["eigenvalue_tally_C"] += C_density
        # Maximum precursor density
        if mcdc["C_max"] < C_density:
            mcdc["C_max"] = C_density


@njit
def eigenvalue_tally_closeout_history(mcdc):
    N_particle = mcdc["setting"]["N_particle"]

    idx_cycle = mcdc["idx_cycle"]

    # MPI Allreduce
    buff_nuSigmaF = np.zeros(1, np.float64)
    buff_n = np.zeros(1, np.float64)
    buff_nmax = np.zeros(1, np.float64)
    buff_C = np.zeros(1, np.float64)
    buff_Cmax = np.zeros(1, np.float64)
    buff_IC_fission = np.zeros(1, np.float64)
    with objmode():
        MPI.COMM_WORLD.Allreduce(
            np.array([mcdc["eigenvalue_tally_nuSigmaF"]]), buff_nuSigmaF, MPI.SUM
        )
        if mcdc["cycle_active"]:
            MPI.COMM_WORLD.Allreduce(
                np.array([mcdc["eigenvalue_tally_n"]]), buff_n, MPI.SUM
            )
            MPI.COMM_WORLD.Allreduce(np.array([mcdc["n_max"]]), buff_nmax, MPI.MAX)
            MPI.COMM_WORLD.Allreduce(
                np.array([mcdc["eigenvalue_tally_C"]]), buff_C, MPI.SUM
            )
            MPI.COMM_WORLD.Allreduce(np.array([mcdc["C_max"]]), buff_Cmax, MPI.MAX)
            if mcdc["technique"]["IC_generator"]:
                MPI.COMM_WORLD.Allreduce(
                    np.array([mcdc["technique"]["IC_fission_score"]]),
                    buff_IC_fission,
                    MPI.SUM,
                )

    # Update and store k_eff
    mcdc["k_eff"] = buff_nuSigmaF[0] / N_particle
    mcdc["k_cycle"][idx_cycle] = mcdc["k_eff"]

    # Normalize other eigenvalue/global tallies
    tally_n = buff_n[0] / N_particle
    tally_C = buff_C[0] / N_particle
    tally_IC_fission = buff_IC_fission[0]

    # Maximum densities
    mcdc["n_max"] = buff_nmax[0]
    mcdc["C_max"] = buff_Cmax[0]

    # Accumulate running average
    if mcdc["cycle_active"]:
        mcdc["k_avg"] += mcdc["k_eff"]
        mcdc["k_sdv"] += mcdc["k_eff"] * mcdc["k_eff"]
        mcdc["n_avg"] += tally_n
        mcdc["n_sdv"] += tally_n * tally_n
        mcdc["C_avg"] += tally_C
        mcdc["C_sdv"] += tally_C * tally_C

        N = 1 + mcdc["idx_cycle"] - mcdc["setting"]["N_inactive"]
        mcdc["k_avg_running"] = mcdc["k_avg"] / N
        if N == 1:
            mcdc["k_sdv_running"] = 0.0
        else:
            mcdc["k_sdv_running"] = math.sqrt(
                (mcdc["k_sdv"] / N - mcdc["k_avg_running"] ** 2) / (N - 1)
            )

        if mcdc["technique"]["IC_generator"]:
            mcdc["technique"]["IC_fission"] += tally_IC_fission

    # Reset accumulators
    mcdc["eigenvalue_tally_nuSigmaF"] = 0.0
    mcdc["eigenvalue_tally_n"] = 0.0
    mcdc["eigenvalue_tally_C"] = 0.0
    mcdc["technique"]["IC_fission_score"] = 0.0

    # =====================================================================
    # Gyration radius
    # =====================================================================

    if mcdc["setting"]["gyration_radius"]:
        # Center of mass
        N_local = mcdc["bank_census"]["size"]
        total_local = np.zeros(4, np.float64)  # [x,y,z,W]
        total = np.zeros(4, np.float64)
        for i in range(N_local):
            P = mcdc["bank_census"]["particles"][i]
            total_local[0] += P["x"] * P["w"]
            total_local[1] += P["y"] * P["w"]
            total_local[2] += P["z"] * P["w"]
            total_local[3] += P["w"]
        # MPI Allreduce
        with objmode():
            MPI.COMM_WORLD.Allreduce(total_local, total, MPI.SUM)
        # COM
        W = total[3]
        com_x = total[0] / W
        com_y = total[1] / W
        com_z = total[2] / W

        # Distance RMS
        rms_local = np.zeros(1, np.float64)
        rms = np.zeros(1, np.float64)
        gr_type = mcdc["setting"]["gyration_radius_type"]
        if gr_type == GYRATION_RADIUS_ALL:
            for i in range(N_local):
                P = mcdc["bank_census"]["particles"][i]
                rms_local[0] += (
                    (P["x"] - com_x) ** 2
                    + (P["y"] - com_y) ** 2
                    + (P["z"] - com_z) ** 2
                ) * P["w"]
        elif gr_type == GYRATION_RADIUS_INFINITE_X:
            for i in range(N_local):
                P = mcdc["bank_census"]["particles"][i]
                rms_local[0] += ((P["y"] - com_y) ** 2 + (P["z"] - com_z) ** 2) * P["w"]
        elif gr_type == GYRATION_RADIUS_INFINITE_Y:
            for i in range(N_local):
                P = mcdc["bank_census"]["particles"][i]
                rms_local[0] += ((P["x"] - com_x) ** 2 + (P["z"] - com_z) ** 2) * P["w"]
        elif gr_type == GYRATION_RADIUS_INFINITE_Z:
            for i in range(N_local):
                P = mcdc["bank_census"]["particles"][i]
                rms_local[0] += ((P["x"] - com_x) ** 2 + (P["y"] - com_y) ** 2) * P["w"]
        elif gr_type == GYRATION_RADIUS_ONLY_X:
            for i in range(N_local):
                P = mcdc["bank_census"]["particles"][i]
                rms_local[0] += ((P["x"] - com_x) ** 2) * P["w"]
        elif gr_type == GYRATION_RADIUS_ONLY_Y:
            for i in range(N_local):
                P = mcdc["bank_census"]["particles"][i]
                rms_local[0] += ((P["y"] - com_y) ** 2) * P["w"]
        elif gr_type == GYRATION_RADIUS_ONLY_Z:
            for i in range(N_local):
                P = mcdc["bank_census"]["particles"][i]
                rms_local[0] += ((P["z"] - com_z) ** 2) * P["w"]

        # MPI Allreduce
        with objmode():
            MPI.COMM_WORLD.Allreduce(rms_local, rms, MPI.SUM)
        rms = math.sqrt(rms[0] / W)

        # Gyration radius
        mcdc["gyration_radius"][idx_cycle] = rms


@njit
def eigenvalue_tally_closeout(mcdc):
    N = mcdc["setting"]["N_active"]
    mcdc["n_avg"] /= N
    mcdc["C_avg"] /= N
    if N > 1:
        mcdc["n_sdv"] = math.sqrt((mcdc["n_sdv"] / N - mcdc["n_avg"] ** 2) / (N - 1))
        mcdc["C_sdv"] = math.sqrt((mcdc["C_sdv"] / N - mcdc["C_avg"] ** 2) / (N - 1))
    else:
        mcdc["n_sdv"] = 0.0
        mcdc["C_sdv"] = 0.0


# =============================================================================
# Move to event
# =============================================================================


@njit
def move_to_event(P, mcdc):
    # =========================================================================
    # Get distances to events
    # =========================================================================

    # Distance to nearest geometry boundary (surface or lattice)
    # Also set particle material and speed
    d_boundary, event = distance_to_boundary(P, mcdc)

    # Distance to tally mesh
    d_mesh = INF
    if mcdc["cycle_active"]:
        d_mesh = distance_to_mesh(P, mcdc["tally"]["mesh"], mcdc)

    if mcdc["technique"]["iQMC"]:
        d_iqmc_mesh = distance_to_mesh(P, mcdc["technique"]["iqmc_mesh"], mcdc)
        if d_iqmc_mesh < d_mesh:
            d_mesh = d_iqmc_mesh

    # Distance to time boundary
    speed = get_particle_speed(P, mcdc)
    d_time_boundary = speed * (mcdc["setting"]["time_boundary"] - P["t"])

    # Distance to census time
    idx = mcdc["idx_census"]
    d_time_census = speed * (mcdc["setting"]["census_time"][idx] - P["t"])

    # Distance to collision
    if mcdc["technique"]["iQMC"]:
        d_collision = INF
    else:
        d_collision = distance_to_collision(P, mcdc)

    # =========================================================================
    # Determine event
    #   Priority (in case of coincident events):
    #     boundary > time_boundary > mesh > collision
    # =========================================================================

    # Find the minimum
    distance = min(d_boundary, d_time_boundary, d_time_census, d_mesh, d_collision)

    # Remove the boundary event if it is not the nearest
    if d_boundary > distance * PREC:
        event = 0

    # Add each event if it is within PREC of the nearest event
    if d_time_boundary <= distance * PREC:
        event += EVENT_TIME_BOUNDARY
    if d_time_census <= distance * PREC:
        event += EVENT_CENSUS
    if d_mesh <= distance * PREC:
        event += EVENT_MESH
    if d_collision == distance:
        event = EVENT_COLLISION

    # Assign event
    P["event"] = event

    # =========================================================================
    # Move particle
    # =========================================================================

    # score iQMC tallies
    if mcdc["technique"]["iQMC"]:
        material = mcdc["materials"][P["material_ID"]]
        w = P["iqmc_w"]
        SigmaT = material["total"][:]
        score_iqmc_flux(P, distance, mcdc)
        w_final = continuous_weight_reduction(w, distance, SigmaT)
        P["iqmc_w"] = w_final
        P["w"] = w_final.sum()

    # Score tracklength tallies
    if mcdc["tally"]["tracklength"] and mcdc["cycle_active"]:
        score_tracklength(P, distance, mcdc)
    if mcdc["setting"]["mode_eigenvalue"]:
        eigenvalue_tally(P, distance, mcdc)

    # Move particle
    move_particle(P, distance, mcdc)


@njit
def distance_to_collision(P, mcdc):
    # Get total cross-section
    material = mcdc["materials"][P["material_ID"]]
    SigmaT = material["total"][P["g"]]

    # Vacuum material?
    if SigmaT == 0.0:
        return INF

    # Sample collision distance
    xi = rng(P)
    distance = -math.log(xi) / SigmaT
    return distance


@njit
def distance_to_boundary(P, mcdc):
    """
    Find the nearest geometry boundary, which could be lattice or surface, and
    return the event type (EVENT_SURFACE or EVENT_LATTICE) and the distance

    We recursively check from the top level cell. If surface and lattice are
    coincident, EVENT_SURFACE is prioritized.
    """

    distance = INF
    event = 0

    # Translation accumulator
    trans = np.zeros(3)

    # Top level cell
    cell = mcdc["cells"][P["cell_ID"]]

    # Recursively check if cell is a lattice cell, until material cell is found
    while True:
        # Distance to nearest surface
        d_surface, surface_ID, surface_move = distance_to_nearest_surface(
            P, cell, trans, mcdc
        )

        # Check if smaller
        if d_surface * PREC < distance:
            distance = d_surface
            event = EVENT_SURFACE
            P["surface_ID"] = surface_ID
            P["translation"][:] = trans

            if surface_move:
                event = EVENT_SURFACE_MOVE

        # Lattice cell?
        if cell["lattice"]:
            # Get lattice
            lattice = mcdc["lattices"][cell["lattice_ID"]]

            # Get lattice center for translation)
            trans -= cell["lattice_center"]

            # Distance to lattice
            d_lattice = distance_to_lattice(P, lattice, trans)

            # Check if smaller
            if d_lattice * PREC < distance:
                distance = d_lattice
                event = EVENT_LATTICE
                P["surface_ID"] = -1

            # Get universe
            mesh = lattice["mesh"]
            x, y, z = mesh_uniform_get_index(P, mesh, trans)
            universe_ID = lattice["universe_IDs"][x, y, z]

            # Update translation
            trans[0] -= mesh["x0"] + (x + 0.5) * mesh["dx"]
            trans[1] -= mesh["y0"] + (y + 0.5) * mesh["dy"]
            trans[2] -= mesh["z0"] + (z + 0.5) * mesh["dz"]

            # Get inner cell
            cell_ID = get_particle_cell(P, universe_ID, trans, mcdc)
            cell = mcdc["cells"][cell_ID]

        else:
            # Material cell found, set material_ID
            P["material_ID"] = cell["material_ID"]
            break

    return distance, event


@njit
def distance_to_nearest_surface(P, cell, trans, mcdc):
    distance = INF
    surface_ID = -1
    surface_move = False

    for i in range(cell["N_surface"]):
        surface = mcdc["surfaces"][cell["surface_IDs"][i]]
        d, sm = surface_distance(P, surface, trans, mcdc)
        if d < distance:
            distance = d
            surface_ID = surface["ID"]
            surface_move = sm
    return distance, surface_ID, surface_move


@njit
def distance_to_lattice(P, lattice, trans):
    mesh = lattice["mesh"]

    x = P["x"] + trans[0]
    y = P["y"] + trans[1]
    z = P["z"] + trans[2]
    ux = P["ux"]
    uy = P["uy"]
    uz = P["uz"]

    d = INF
    d = min(d, mesh_uniform_distance_search(x, ux, mesh["x0"], mesh["dx"]))
    d = min(d, mesh_uniform_distance_search(y, uy, mesh["y0"], mesh["dy"]))
    d = min(d, mesh_uniform_distance_search(z, uz, mesh["z0"], mesh["dz"]))
    return d


@njit
def distance_to_mesh(P, mesh, mcdc):
    x = P["x"]
    y = P["y"]
    z = P["z"]
    t = P["t"]
    ux = P["ux"]
    uy = P["uy"]
    uz = P["uz"]
    v = get_particle_speed(P, mcdc)

    d = INF
    d = min(d, mesh_distance_search(x, ux, mesh["x"]))
    d = min(d, mesh_distance_search(y, uy, mesh["y"]))
    d = min(d, mesh_distance_search(z, uz, mesh["z"]))
    d = min(d, mesh_distance_search(t, 1.0 / v, mesh["t"]))
    return d


# =============================================================================
# Surface crossing
# =============================================================================


@njit
def surface_crossing(P, mcdc):
    trans = P["translation"]

    # Implement BC
    surface = mcdc["surfaces"][P["surface_ID"]]
    surface_bc(P, surface, trans)

    # Small shift to ensure crossing
    surface_shift(P, surface, trans, mcdc)

    # Record old material for sensitivity quantification
    material_ID_old = P["material_ID"]

    # Check new cell?
    if P["alive"] and not surface["reflective"]:
        cell = mcdc["cells"][P["cell_ID"]]
        if not cell_check(P, cell, trans, mcdc):
            trans = np.zeros(3)
            P["cell_ID"] = get_particle_cell(P, 0, trans, mcdc)

    # Sensitivity quantification for surface?
    if surface["sensitivity"] and (
        P["sensitivity_ID"] == 0
        or mcdc["technique"]["dsm_order"] == 2
        and P["sensitivity_ID"] <= mcdc["setting"]["N_sensitivity"]
    ):
        material_ID_new = get_particle_material(P, mcdc)
        if material_ID_old != material_ID_new:
            # Sample derivative source particles
            sensitivity_surface(P, surface, material_ID_old, material_ID_new, mcdc)


# =============================================================================
# Mesh crossing
# =============================================================================


@njit
def mesh_crossing(P, mcdc):
    # Tally mesh crossing
    if mcdc["tally"]["crossing"] and mcdc["cycle_active"]:
        mesh = mcdc["tally"]["mesh"]

        # Determine which dimension is crossed
        x, y, z, t, flag = mesh_crossing_evaluate(P, mesh)

        # Score on tally
        if flag == MESH_X and mcdc["tally"]["crossing_x"]:
            score_crossing_x(P, t, x, y, z, mcdc)
        if flag == MESH_Y and mcdc["tally"]["crossing_y"]:
            score_crossing_y(P, t, x, y, z, mcdc)
        if flag == MESH_Z and mcdc["tally"]["crossing_z"]:
            score_crossing_z(P, t, x, y, z, mcdc)
        if flag == MESH_T and mcdc["tally"]["crossing_t"]:
            score_crossing_t(P, t, x, y, z, mcdc)


# =============================================================================
# Collision
# =============================================================================


@njit
def collision(P, mcdc):
    # Get the reaction cross-sections
    material = mcdc["materials"][P["material_ID"]]
    g = P["g"]
    SigmaT = material["total"][g]
    SigmaC = material["capture"][g]
    SigmaS = material["scatter"][g]
    SigmaF = material["fission"][g]

    # Implicit capture
    if mcdc["technique"]["implicit_capture"]:
        P["w"] *= (SigmaT - SigmaC) / SigmaT
        SigmaT -= SigmaC

    # Sample collision type
    xi = rng(P) * SigmaT
    tot = SigmaS
    if tot > xi:
        event = EVENT_SCATTERING
    else:
        tot += SigmaF
        if tot > xi:
            event = EVENT_FISSION
        else:
            event = EVENT_CAPTURE
    P["event"] = event


# =============================================================================
# Capture
# =============================================================================


@njit
def capture(P, mcdc):
    # Kill the current particle
    P["alive"] = False


# =============================================================================
# Scattering
# =============================================================================


@njit
def scattering(P, mcdc):
    # Kill the current particle
    P["alive"] = False

    # Get effective and new weight
    if mcdc["technique"]["weighted_emission"]:
        weight_eff = P["w"]
        weight_new = 1.0
    else:
        weight_eff = 1.0
        weight_new = P["w"]

    # Get production factor
    material = mcdc["materials"][P["material_ID"]]
    g = P["g"]
    nu_s = material["nu_s"][g]

    # Get number of secondaries
    N = int(math.floor(weight_eff * nu_s + rng(P)))

    for n in range(N):
        # Create new particle
        P_new = split_particle(P)

        # Set weight
        P_new["w"] = weight_new

        # Sample scattering phase space
        sample_phasespace_scattering(P, material, P_new)

        # Bank
        add_particle(P_new, mcdc["bank_active"])


@njit
def sample_phasespace_scattering(P, material, P_new):
    # Get outgoing spectrum
    g = P["g"]
    G = material["G"]
    chi_s = material["chi_s"][g]

    # Copy relevant attributes
    P_new["x"] = P["x"]
    P_new["y"] = P["y"]
    P_new["z"] = P["z"]
    P_new["t"] = P["t"]
    P_new["sensitivity_ID"] = P["sensitivity_ID"]

    # Sample outgoing energy
    xi = rng(P_new)
    tot = 0.0
    for g_out in range(G):
        tot += chi_s[g_out]
        if tot > xi:
            break
    P_new["g"] = g_out

    # Sample scattering angle
    mu = 2.0 * rng(P_new) - 1.0

    # Sample azimuthal direction
    azi = 2.0 * PI * rng(P_new)
    cos_azi = math.cos(azi)
    sin_azi = math.sin(azi)
    Ac = (1.0 - mu**2) ** 0.5

    ux = P["ux"]
    uy = P["uy"]
    uz = P["uz"]

    if uz != 1.0:
        B = (1.0 - P["uz"] ** 2) ** 0.5
        C = Ac / B

        P_new["ux"] = ux * mu + (ux * uz * cos_azi - uy * sin_azi) * C
        P_new["uy"] = uy * mu + (uy * uz * cos_azi + ux * sin_azi) * C
        P_new["uz"] = uz * mu - cos_azi * Ac * B

    # If dir = 0i + 0j + k, interchange z and y in the scattering formula
    else:
        B = (1.0 - uy**2) ** 0.5
        C = Ac / B

        P_new["ux"] = ux * mu + (ux * uy * cos_azi - uz * sin_azi) * C
        P_new["uz"] = uz * mu + (uz * uy * cos_azi + ux * sin_azi) * C
        P_new["uy"] = uy * mu - cos_azi * Ac * B


# =============================================================================
# Fission
# =============================================================================


@njit
def fission(P, mcdc):
    # Kill the current particle
    P["alive"] = False

    # Get production factor
    material = mcdc["materials"][P["material_ID"]]
    g = P["g"]
    nu = material["nu_f"][g]

    # Get effective and new weight
    if mcdc["technique"]["weighted_emission"]:
        weight_eff = P["w"]
        weight_new = 1.0
    else:
        weight_eff = 1.0
        weight_new = P["w"]

    # Get number of secondaries
    N = int(math.floor(weight_eff * nu / mcdc["k_eff"] + rng(P)))

    for n in range(N):
        # Create new particle
        P_new = split_particle(P)

        # Set weight
        P_new["w"] = weight_new

        # Sample scattering phase space
        sample_phasespace_fission(P, material, P_new, mcdc)

        # Skip if it's beyond time boundary
        if P_new["t"] > mcdc["setting"]["time_boundary"]:
            continue

        # Bank
        if mcdc["setting"]["mode_eigenvalue"]:
            add_particle(P_new, mcdc["bank_census"])
        else:
            add_particle(P_new, mcdc["bank_active"])


@njit
def sample_phasespace_fission(P, material, P_new, mcdc):
    # Get constants
    G = material["G"]
    J = material["J"]
    g = P["g"]
    nu = material["nu_f"][g]
    nu_p = material["nu_p"][g]
    if J > 0:
        nu_d = material["nu_d"][g]

    # Copy relevant attributes
    P_new["x"] = P["x"]
    P_new["y"] = P["y"]
    P_new["z"] = P["z"]
    P_new["t"] = P["t"]
    P_new["sensitivity_ID"] = P["sensitivity_ID"]

    # Sample isotropic direction
    P_new["ux"], P_new["uy"], P_new["uz"] = sample_isotropic_direction(P_new)

    # Prompt or delayed?
    xi = rng(P_new) * nu
    tot = nu_p
    if xi < tot:
        prompt = True
        spectrum = material["chi_p"][g]
    else:
        prompt = False

        # Determine delayed group and nuclide-dependent decay constant and spectrum
        for j in range(J):
            tot += nu_d[j]
            if xi < tot:
                # Delayed group determined, now determine nuclide
                N_nuclide = material["N_nuclide"]
                if N_nuclide == 1:
                    nuclide = mcdc["nuclides"][material["nuclide_IDs"][0]]
                    spectrum = nuclide["chi_d"][j]
                    decay = nuclide["decay"][j]
                    break
                SigmaF = material["fission"][g]
                xi = rng(P_new) * nu_d[j] * SigmaF
                tot = 0.0
                for i in range(N_nuclide):
                    nuclide = mcdc["nuclides"][material["nuclide_IDs"][i]]
                    density = material["nuclide_densities"][i]
                    tot += density * nuclide["nu_d"][g, j] * nuclide["fission"][g]
                    if xi < tot:
                        # Nuclide determined, now get the constant and spectruum
                        spectrum = nuclide["chi_d"][j]
                        decay = nuclide["decay"][j]
                        break
                break

    # Sample outgoing energy
    xi = rng(P_new)
    tot = 0.0
    for g_out in range(G):
        tot += spectrum[g_out]
        if tot > xi:
            break
    P_new["g"] = g_out

    # Sample emission time
    if not prompt:
        xi = rng(P_new)
        P_new["t"] -= math.log(xi) / decay


@njit
def sample_phasespace_fission_nuclide(P, nuclide, P_new, mcdc):
    # Get constants
    G = nuclide["G"]
    J = nuclide["J"]
    g = P["g"]
    nu = nuclide["nu_f"][g]
    nu_p = nuclide["nu_p"][g]
    if J > 0:
        nu_d = nuclide["nu_d"][g]

    # Copy relevant attributes
    P_new["x"] = P["x"]
    P_new["y"] = P["y"]
    P_new["z"] = P["z"]
    P_new["t"] = P["t"]
    P_new["sensitivity_ID"] = P["sensitivity_ID"]

    # Sample isotropic direction
    P_new["ux"], P_new["uy"], P_new["uz"] = sample_isotropic_direction(P_new)

    # Prompt or delayed?
    xi = rng(P_new) * nu
    tot = nu_p
    if xi < tot:
        prompt = True
        spectrum = nuclide["chi_p"][g]
    else:
        prompt = False

        # Determine delayed group
        for j in range(J):
            tot += nu_d[j]
            if xi < tot:
                spectrum = nuclide["chi_d"][j]
                decay = nuclide["decay"][j]
                break

    # Sample outgoing energy
    xi = rng(P_new)
    tot = 0.0
    for g_out in range(G):
        tot += spectrum[g_out]
        if tot > xi:
            break
    P_new["g"] = g_out

    # Sample emission time
    if not prompt:
        xi = rng(P_new)
        P_new["t"] -= math.log(xi) / decay


# =============================================================================
# Branchless collision
# =============================================================================


@njit
def branchless_collision(P, mcdc):
    # Data
    # TODO: Consider multi-nuclide material
    material = mcdc["nuclides"][P["material_ID"]]
    w = P["w"]
    g = P["g"]
    SigmaT = material["total"][g]
    SigmaF = material["fission"][g]
    SigmaS = material["scatter"][g]
    nu_s = material["nu_s"][g]
    nu_p = material["nu_p"][g] / mcdc["k_eff"]
    nu_d = material["nu_d"][g] / mcdc["k_eff"]
    J = material["J"]
    G = material["G"]

    # Total nu fission
    nu = material["nu_f"][g]

    # Set weight
    n_scatter = nu_s * SigmaS
    n_fission = nu * SigmaF
    n_total = n_fission + n_scatter
    P["w"] *= n_total / SigmaT

    # Set spectrum and decay rate
    fission = True
    prompt = True
    if rng(P) < n_scatter / n_total:
        fission = False
        spectrum = material["chi_s"][g]
    else:
        xi = rng(P) * nu
        tot = nu_p
        if xi < tot:
            spectrum = material["chi_p"][g]
        else:
            prompt = False
            for j in range(J):
                tot += nu_d[j]
                if xi < tot:
                    spectrum = material["chi_d"][j]
                    decay = material["decay"][j]
                    break

    # Set time
    if not prompt:
        xi = rng(P)
        P["t"] -= math.log(xi) / decay

        # Kill if it's beyond time boundary
        if P["t"] > mcdc["setting"]["time_boundary"]:
            P["alive"] = False
            return

    # Set energy
    xi = rng(P)
    tot = 0.0
    for g_out in range(G):
        tot += spectrum[g_out]
        if tot > xi:
            P["g"] = g_out
            break

    # Set direction (TODO: anisotropic scattering)
    P["ux"], P["uy"], P["uz"] = sample_isotropic_direction(P)


# =============================================================================
# Time boundary
# =============================================================================


@njit
def time_boundary(P, mcdc):
    P["alive"] = False


# =============================================================================
# Weight widow
# =============================================================================


@njit
def weight_window(P, mcdc):
    # Get indices
    t, x, y, z, outside = mesh_get_index(P, mcdc["technique"]["ww_mesh"])

    # Target weight
    w_target = mcdc["technique"]["ww"][t, x, y, z]

    # Population control factor
    w_target *= mcdc["technique"]["pc_factor"]

    # Surviving probability
    p = P["w"] / w_target

    # Window width
    width = mcdc["technique"]["ww_width"]

    # If above target
    if p > width:
        # Set target weight
        P["w"] = w_target

        # Splitting (keep the original particle)
        n_split = math.floor(p)
        for i in range(n_split - 1):
            add_particle(split_particle(P), mcdc["bank_active"])

        # Russian roulette
        p -= n_split
        xi = rng(P)
        if xi <= p:
            add_particle(split_particle(P), mcdc["bank_active"])

    # Below target
    elif p < 1.0 / width:
        # Russian roulette
        xi = rng(P)
        if xi > p:
            P["alive"] = False
        else:
            P["w"] = w_target


# ==============================================================================
# Quasi Monte Carlo
# ==============================================================================


@njit
def continuous_weight_reduction(w, distance, SigmaT):
    """
    Continuous weight reduction technique based on particle track-length, for
    use with iQMC.

    Parameters
    ----------
    w : float64
        particle weight
    distance : float64
        track length
    SigmaT : float64
        total cross section

    Returns
    -------
    float64
        New particle weight
    """
    return w * np.exp(-distance * SigmaT)


@njit
def UpdateK(keff, phi_outter, phi_inner, mcdc):
    mesh = mcdc["technique"]["iqmc_mesh"]
    Nx = len(mesh["x"]) - 1
    Ny = len(mesh["y"]) - 1
    Nz = len(mesh["z"]) - 1
    nuSigmaF = np.zeros_like(phi_outter)
    # calculate nu*SigmaF for every cell
    for i in range(Nx):
        for j in range(Ny):
            for k in range(Nz):
                t = 0
                mat_idx = mcdc["technique"]["iqmc_material_idx"][t, i, j, k]
                material = mcdc["materials"][mat_idx]
                nu_f = material["nu_f"]
                SigmaF = material["fission"]
                nuSigmaF[:, t, i, j, k] = nu_f * SigmaF

    keff *= np.sum(nuSigmaF * phi_inner) / np.sum(nuSigmaF * phi_outter)
    mcdc["k_eff"] = keff


@njit
def prepare_qmc_source(mcdc):
    """

    Iterates trhough all spatial cells to calculate the iQMC source. The source
    is a combination of the user input Fixed-Source plus the calculated
    Scattering-Source and Fission-Sources. Resutls are stored in
    mcdc['technique']['iqmc_source'], a matrix of size [G,Nt,Nx,Ny,Nz].

    """
    Q = mcdc["technique"]["iqmc_source"]
    fixed_source = mcdc["technique"]["iqmc_fixed_source"]
    flux_scatter = mcdc["technique"]["iqmc_flux"]
    flux_fission = mcdc["technique"]["iqmc_flux"]
    if mcdc["setting"]["mode_eigenvalue"]:
        flux_fission = mcdc["technique"]["iqmc_flux_outter"]
    mesh = mcdc["technique"]["iqmc_mesh"]
    Nx = len(mesh["x"]) - 1
    Ny = len(mesh["y"]) - 1
    Nz = len(mesh["z"]) - 1
    # calculate source for every cell and group in the iqmc_mesh
    for i in range(Nx):
        for j in range(Ny):
            for k in range(Nz):
                t = 0
                mat_idx = mcdc["technique"]["iqmc_material_idx"][t, i, j, k]
                # we can vectorize the multigroup calculation here
                Q[:, t, i, j, k] = (
                    fission_source(flux_fission[:, t, i, j, k], mat_idx, mcdc)
                    + scattering_source(flux_scatter[:, t, i, j, k], mat_idx, mcdc)
                    + fixed_source[:, t, i, j, k]
                )


@njit
def prepare_qmc_scattering_source(mcdc):
    """

    Iterates trhough all spatial cells to calculate the iQMC scattering-source.
    Resutls are stored in mcdc['technique']['iqmc_source'], a matrix
    of size [G,Nt,Nx,Ny,Nz].

    """
    Q = mcdc["technique"]["iqmc_source"]
    fixed_source = mcdc["technique"]["iqmc_fixed_source"]
    flux = mcdc["technique"]["iqmc_flux"]
    mesh = mcdc["technique"]["iqmc_mesh"]
    Nx = len(mesh["x"]) - 1
    Ny = len(mesh["y"]) - 1
    Nz = len(mesh["z"]) - 1
    # calculate source for every cell and group in the iqmc_mesh
    for i in range(Nx):
        for j in range(Ny):
            for k in range(Nz):
                t = 0
                mat_idx = mcdc["technique"]["iqmc_material_idx"][t, i, j, k]
                # we can vectorize the multigroup calculation here
                Q[:, t, i, j, k] = (
                    scattering_source(flux[:, t, i, j, k], mat_idx, mcdc)
                    + fixed_source[:, t, i, j, k]
                )


@njit
def prepare_qmc_fission_source(mcdc):
    """

    Iterates trhough all spatial cells to calculate the iQMC fission-source.
    Resutls are stored in mcdc['technique']['iqmc_source'], a matrix
    of size [G,Nt,Nx,Ny,Nz].

    """
    Q = mcdc["technique"]["iqmc_source"]
    fixed_source = mcdc["technique"]["iqmc_fixed_source"]
    flux = mcdc["technique"]["iqmc_flux"]
    mesh = mcdc["technique"]["iqmc_mesh"]
    Nx = len(mesh["x"]) - 1
    Ny = len(mesh["y"]) - 1
    Nz = len(mesh["z"]) - 1
    # calculate source for every cell and group in the iqmc_mesh
    for i in range(Nx):
        for j in range(Ny):
            for k in range(Nz):
                t = 0
                mat_idx = mcdc["technique"]["iqmc_material_idx"][t, i, j, k]
                # we can vectorize the multigroup calculation here
                Q[:, t, i, j, k] = (
                    fission_source(flux[:, t, i, j, k], mat_idx, mcdc)
                    + fixed_source[:, t, i, j, k]
                )


@njit
def prepare_qmc_particles(mcdc):
    """
    Create N_particles assigning the position, direction, and group from the
    QMC Low-Discrepency Sequence. Particles are added to the bank_source.

    """
    # total number of particles
    N_particle = mcdc["setting"]["N_particle"]
    # number of particles this processor will handle
    N_work = mcdc["mpi_work_size"]

    # low discrepency sequence
    lds = mcdc["technique"]["iqmc_lds"]
    # source
    Q = mcdc["technique"]["iqmc_source"]
    mesh = mcdc["technique"]["iqmc_mesh"]
    Nx = len(mesh["x"]) - 1
    Ny = len(mesh["y"]) - 1
    Nz = len(mesh["z"]) - 1
    # total number of spatial cells
    Nt = Nx * Ny * Nz
    # outter mesh boundaries for sampling position
    xa = mesh["x"][0]
    xb = mesh["x"][-1]
    ya = mesh["y"][0]
    yb = mesh["y"][-1]
    za = mesh["z"][0]
    zb = mesh["z"][-1]

    for n in range(N_work):
        # Create new particle
        P_new = np.zeros(1, dtype=type_.particle_record)[0]
        P_new["rng_seed"] = 0
        # assign direction
        P_new["x"] = sample_qmc_position(xa, xb, lds[n, 0])
        P_new["y"] = sample_qmc_position(ya, yb, lds[n, 4])
        P_new["z"] = sample_qmc_position(za, zb, lds[n, 3])
        # Sample isotropic direction
        P_new["ux"], P_new["uy"], P_new["uz"] = sample_qmc_isotropic_direction(
            lds[n, 1], lds[n, 5]
        )
        if P_new["ux"] == 0.0:
            P_new["ux"] += 0.01
        # time and group
        P_new["t"] = 0
        P_new["g"] = 0
        t, x, y, z, outside = mesh_get_index(P_new, mesh)
        mat_idx = mcdc["technique"]["iqmc_material_idx"][t, x, y, z]
        # calculate dx,dy,dz and then dV
        # TODO: Bug where if x = 0.0 the x-index is -1
        dV = iqmc_cell_volume(x, y, z, mesh)
        # Set weight
        P_new["iqmc_w"] = Q[:, t, x, y, z] * dV * Nt / N_particle
        P_new["w"] = (P_new["iqmc_w"]).sum()
        # add to source bank
        add_particle(P_new, mcdc["bank_source"])


@njit
def fission_source(phi, mat_idx, mcdc):
    """
    Calculate the fission source for use with iQMC.

    Parameters
    ----------
    phi : float64
        scalar flux in the spatial cell
    mat_idx :
        material index
    mcdc : TYPE
        DESCRIPTION.

    Returns
    -------
    float64
        fission source

    """
    # TODO: Now, only single-nuclide material is allowed
    material = mcdc["nuclides"][mat_idx]
    chi_p = material["chi_p"]
    chi_d = material["chi_d"]
    nu_p = material["nu_p"]
    nu_d = material["nu_d"]
    J = material["J"]
    if mcdc["technique"]["iqmc_eigenmode_solver"] == "davidson":
        keff = 1.0
    else:
        keff = mcdc["k_eff"]

    SigmaF = material["fission"]
    F_p = np.dot(chi_p.T, nu_p / keff * SigmaF * phi)
    F_d = np.dot(chi_d.T, (nu_d.T / keff * SigmaF * phi).sum(axis=1))
    F = F_p + F_d

    return F


@njit
def scattering_source(phi, mat_idx, mcdc):
    """
    Calculate the scattering source for use with iQMC.

    Parameters
    ----------
    phi : float64
        scalar flux in the spatial cell
    mat_idx :
        material index
    mcdc : TYPE
        DESCRIPTION.

    Returns
    -------
    float64
        scattering source

    """
    material = mcdc["materials"][mat_idx]
    chi_s = material["chi_s"]
    SigmaS = material["scatter"]
    return np.dot(chi_s.T, SigmaS * phi)


@njit
def qmc_res(flux_new, flux_old):
    """

    Calculate residual between scalar flux iterations.

    Parameters
    ----------
    flux_new : TYPE
        Current scalar flux iteration.
    flux_old : TYPE
        previous scalar flux iteration.

    Returns
    -------
    float64
        L2 Norm of arrays.

    """
    size = flux_old.size
    flux_new = flux_new.reshape((size,))
    flux_old = flux_old.reshape((size,))
    res = np.linalg.norm((flux_new - flux_old), ord=2)
    return res


@njit
def score_iqmc_flux(P, distance, mcdc):
    """

    Tally the scalar flux and effective fission/scattering rates.

    Parameters
    ----------
    P : particle
    distance : float64
        tracklength.
    mcdc : TYPE
        DESCRIPTION.

    Returns
    -------
    None.

    """
    # Get indices
    mesh = mcdc["technique"]["iqmc_mesh"]
    material = mcdc["materials"][P["material_ID"]]
    w = P["iqmc_w"]
    SigmaT = material["total"]
    SigmaS = material["scatter"]
    SigmaF = material["fission"]
    t, x, y, z, outside = mesh_get_index(P, mesh)
    # Outside grid?
    if outside:
        return
    dV = iqmc_cell_volume(x, y, z, mesh)
    # Score
    if SigmaT.all() > 0.0:
        flux = w * (1 - np.exp(-(distance * SigmaT))) / (SigmaT * dV)
    else:
        flux = distance * w / dV
    mcdc["technique"]["iqmc_flux"][:, t, x, y, z] += flux


@njit
def iqmc_cell_volume(x, y, z, mesh):
    """
    Calculate the volume of the current spatial cell.

    Parameters
    ----------
    x : int64
        Current x-position index.
    y : int64
        Current y-position index.
    z : int64
        Current z-position index.
    mesh : TYPE
        iqmc mesh.

    Returns
    -------
    dV : float64
        cell volume.

    """
    dx = dy = dz = 1
    if (mesh["x"][x] != -INF) and (mesh["x"][x] != INF):
        dx = mesh["x"][x + 1] - mesh["x"][x]
    if (mesh["y"][y] != -INF) and (mesh["y"][y] != INF):
        dy = mesh["y"][y + 1] - mesh["y"][y]
    if (mesh["z"][z] != -INF) and (mesh["z"][z] != INF):
        dz = mesh["z"][z + 1] - mesh["z"][z]
    dV = dx * dy * dz
    return dV


@njit
def sample_qmc_position(a, b, sample):
    return a + (b - a) * sample


@njit
def sample_qmc_isotropic_direction(sample1, sample2):
    """

    Sample the an isotropic direction using samples between [0,1].

    Parameters
    ----------
    sample1 : float64
        LDS sample 1.
    sample2 : float64
        LDS sample 2.

    Returns
    -------
    ux : float64
        x direction.
    uy : float64
        y direction.
    uz : float64
        z direction.

    """
    # Sample polar cosine and azimuthal angle uniformly
    mu = 2.0 * sample1 - 1.0
    azi = 2.0 * PI * sample2

    # Convert to Cartesian coordinates
    c = (1.0 - mu**2) ** 0.5
    uy = math.cos(azi) * c
    uz = math.sin(azi) * c
    ux = mu
    return ux, uy, uz


@njit
def sample_qmc_group(sample, G):
    """
    Uniformly sample energy group using a random sample between [0,1].

    Parameters
    ----------
    sample : float64
        LDS sample.
    G : int64
        Number of energy groups.

    Returns
    -------
    int64
        Assigned energy group.

    """
    return int(np.floor(sample * G))


@njit
def generate_iqmc_material_idx(mcdc):
    """
    This algorithm is meant to loop through every spatial cell of the
    iQMC mesh and assign a material index according to the material_ID at
    the center of the cell.

    Therefore, the whole cell is treated as the material located at the
    center of the cell, regardless of whethere there are more materials
    present.

    A somewhat crude but effient approximation.
    """
    iqmc_mesh = mcdc["technique"]["iqmc_mesh"]
    Nx = len(iqmc_mesh["x"]) - 1
    Ny = len(iqmc_mesh["y"]) - 1
    Nz = len(iqmc_mesh["z"]) - 1
    dx = dy = dz = 1
    t = 0
    # variables for cell finding functions
    trans = np.zeros((3,))
    # create particle to utilize cell finding functions
    P_temp = np.zeros(1, dtype=type_.particle)[0]
    # set default attributes
    P_temp["alive"] = True
    P_temp["material_ID"] = -1
    P_temp["cell_ID"] = -1

    x_mid = 0.5 * (iqmc_mesh["x"][1:] + iqmc_mesh["x"][:-1])
    y_mid = 0.5 * (iqmc_mesh["y"][1:] + iqmc_mesh["y"][:-1])
    z_mid = 0.5 * (iqmc_mesh["z"][1:] + iqmc_mesh["z"][:-1])

    # loop through every cell
    for i in range(Nx):
        x = x_mid[i]
        for j in range(Ny):
            y = y_mid[j]
            for k in range(Nz):
                z = z_mid[k]

                # assign cell center position
                P_temp["x"] = x
                P_temp["y"] = y
                P_temp["z"] = z

                # set cell_ID
                P_temp["cell_ID"] = get_particle_cell(P_temp, 0, trans, mcdc)

                # set material_ID
                material_ID = get_particle_material(P_temp, mcdc)

                # assign material index
                mcdc["technique"]["iqmc_material_idx"][t, i, j, k] = material_ID


@njit
def iqmc_distribute_flux(mcdc):
    flux_local = mcdc["technique"]["iqmc_flux"].copy()
    # TODO: is there a way to do this without creating a new matrix ?
    flux_total = np.zeros_like(flux_local, np.float64)
    with objmode():
        MPI.COMM_WORLD.Allreduce(flux_local, flux_total, op=MPI.SUM)
    mcdc["technique"]["iqmc_flux"] = flux_total.copy()


@njit
def lartg(f, g):
    """
    Originally a Lapack routine to generate a plane rotation with
    real cosine and real sine.

    Reference
    ----------
    https://netlib.org/lapack/explore-html/df/dd1/group___o_t_h_e_rauxiliary_ga86f8f877eaea0386cdc2c3c175d9ea88.html#:~:text=DLARTG%20generates%20a%20plane%20rotation%20with%20real%20cosine,%3D%20G%20%2F%20R%20Hence%20C%20%3E%3D%200.

    Parameters
    ----------
    f :  The first component of vector to be rotated.
    g :  The second component of vector to be rotated.

    Returns
    -------
    c : The cosine of the rotation.
    s : The sine of the rotation.
    r : The nonzero component of the rotated vector.

    """
    r = np.sign(f) * np.sqrt(f * f + g * g)
    c = f / r
    s = g / r
    return c, s, r


@njit
def modified_gram_schmidt(V, u):
    """
    Modified Gram Schmidt routine

    """
    V = np.ascontiguousarray(V)
    w1 = u - np.dot(V, np.dot(V.T, u))
    v1 = w1 / np.linalg.norm(w1)
    w2 = v1 - np.dot(V, np.dot(V.T, v1))
    v2 = w2 / np.linalg.norm(w2)
    V = np.append(V, v2, axis=1)
    # TODO: unit test that each column of V.dot(v2) == 0
    # for i in range(V.shape[1]):
    #     temp = V[:,i].dot(v2)
    #     try:
    #         assert np.isclose(temp, 0.0)
    #     except:
    #         print(temp)
    return V


# =============================================================================
# iQMC Iterative Mapping Functions
# =============================================================================


@njit
def AxV(phi, b, mcdc):
    """
    Linear operator to be used with GMRES.
    """
    matrix_shape = mcdc["technique"]["iqmc_flux"].shape
    vector_size = mcdc["technique"]["iqmc_flux"].size

    mcdc["technique"]["iqmc_flux"] = np.reshape(phi, matrix_shape)

    # reset bank size
    mcdc["bank_source"]["size"] = 0
    mcdc["technique"]["iqmc_source"] = np.zeros_like(mcdc["technique"]["iqmc_source"])

    # QMC Sweep
    prepare_qmc_source(mcdc)
    prepare_qmc_particles(mcdc)
    mcdc["technique"]["iqmc_flux"] = np.zeros_like(mcdc["technique"]["iqmc_flux"])
    mcdc["technique"]["iqmc_sweep_counter"] += 1
    loop_source(0, mcdc)
    # sum resultant flux on all processors
    iqmc_distribute_flux(mcdc)

    v_out = np.reshape(mcdc["technique"]["iqmc_flux"].copy(), (vector_size,))
    axv = phi - (v_out - b)

    return axv


@njit
def RHS(mcdc):
    """
    We solve A x = b with a Krylov method. This function extracts
    b by doing a transport sweep of the fixed-source.
    """
    # reshape v and assign to iqmc_flux
    Nt = mcdc["technique"]["iqmc_flux"].size
    mcdc["technique"]["iqmc_flux"] = np.zeros_like(mcdc["technique"]["iqmc_flux"])

    # reset bank size
    mcdc["bank_source"]["size"] = 0
    mcdc["technique"]["iqmc_source"] = np.zeros_like(mcdc["technique"]["iqmc_source"])

    # QMC Sweep
    prepare_qmc_source(mcdc)
    prepare_qmc_particles(mcdc)
    mcdc["technique"]["iqmc_flux"] = np.zeros_like(mcdc["technique"]["iqmc_flux"])
    mcdc["technique"]["iqmc_sweep_counter"] += 1
    loop_source(0, mcdc)
    # sum resultant flux on all processors
    iqmc_distribute_flux(mcdc)

    b = np.reshape(mcdc["technique"]["iqmc_flux"].copy(), (Nt,))

    return b


@njit
def HxV(V, mcdc):
    """
    Linear operator for Davidson method,
    scattering + streaming terms -> (I-L^(-1)S)*phi
    """
    # flux input is most recent iteration of eigenvector
    v = V[:, -1]
    # reshape v and assign to iqmc_flux
    vector_size = v.size
    matrix_shape = mcdc["technique"]["iqmc_flux"].shape
    mcdc["technique"]["iqmc_flux"] = np.reshape(v.copy(), matrix_shape)
    # reset bank size
    mcdc["bank_source"]["size"] = 0
    mcdc["technique"]["iqmc_source"] = np.zeros_like(mcdc["technique"]["iqmc_source"])

    # QMC Sweep
    prepare_qmc_scattering_source(mcdc)
    prepare_qmc_particles(mcdc)
    mcdc["technique"]["iqmc_flux"] = np.zeros_like(mcdc["technique"]["iqmc_flux"])
    mcdc["technique"]["iqmc_sweep_counter"] += 1
    loop_source(0, mcdc)
    # sum resultant flux on all processors
    iqmc_distribute_flux(mcdc)

    v_out = np.reshape(mcdc["technique"]["iqmc_flux"].copy(), (vector_size,))
    axv = v - v_out
    axv = np.reshape(axv, (vector_size, 1))

    return axv


@njit
def FxV(V, mcdc):
    """
    Linear operator for Davidson method,
    fission term -> (L^(-1)F*phi)
    """
    # flux input is most recent iteration of eigenvector
    v = V[:, -1]
    # reshape v and assign to iqmc_flux
    vector_size = v.size
    matrix_shape = mcdc["technique"]["iqmc_flux"].shape
    mcdc["technique"]["iqmc_flux"] = np.reshape(v.copy(), matrix_shape)

    # reset bank size
    mcdc["bank_source"]["size"] = 0
    mcdc["technique"]["iqmc_source"] = np.zeros_like(mcdc["technique"]["iqmc_source"])

    # QMC Sweep
    prepare_qmc_fission_source(mcdc)
    prepare_qmc_particles(mcdc)
    mcdc["technique"]["iqmc_flux"] = np.zeros_like(mcdc["technique"]["iqmc_flux"])
    mcdc["technique"]["iqmc_sweep_counter"] += 1
    loop_source(0, mcdc)
    # sum resultant flux on all processors
    iqmc_distribute_flux(mcdc)

    v_out = np.reshape(mcdc["technique"]["iqmc_flux"].copy(), (vector_size, 1))

    return v_out


@njit
def preconditioner(V, mcdc, num_sweeps=3):
    """
    Linear operator approximation of (I-L^(-1)S)*phi

    In this case the preconditioner is a specified number of purely scattering
    transport sweeps.
    """
    # flux input is most recent iteration of eigenvector
    v = V[:, -1]
    # reshape v and assign to iqmc_flux
    vector_size = v.size
    matrix_shape = mcdc["technique"]["iqmc_flux"].shape
    mcdc["technique"]["iqmc_flux"] = np.reshape(v.copy(), matrix_shape)

    for i in range(num_sweeps):
        # reset bank size
        mcdc["bank_source"]["size"] = 0
        mcdc["technique"]["iqmc_source"] = np.zeros_like(
            mcdc["technique"]["iqmc_source"]
        )

        # QMC Sweep
        prepare_qmc_scattering_source(mcdc)
        prepare_qmc_particles(mcdc)
        mcdc["technique"]["iqmc_flux"] = np.zeros_like(mcdc["technique"]["iqmc_flux"])
        mcdc["technique"]["iqmc_sweep_counter"] += 1
        loop_source(0, mcdc)
        # sum resultant flux on all processors
        iqmc_distribute_flux(mcdc)

    v_out = np.reshape(mcdc["technique"]["iqmc_flux"].copy(), (vector_size,))
    v_out = v - v_out
    v_out = np.reshape(v_out, (vector_size, 1))

    return v_out


# =============================================================================
# Weight Roulette
# =============================================================================


@njit
def weight_roulette(P, mcdc):
    """
    If neutron weight below wr_threshold, then enter weight rouelette
    technique. Neutron has 'chance' probability of having its weight increased
    by factor of 1/CHANCE, and 1-CHANCE probability of terminating.

    Parameters
    ----------
    P :
    mcdc :

    Returns
    -------
    None.

    """
    chance = mcdc["technique"]["wr_chance"]
    x = rng(P)
    if x <= chance:
        P["iqmc_w"] /= chance
        P["w"] /= chance
    else:
        P["alive"] = False


# ==============================================================================
# Sensitivity quantification (Derivative Source Method)
# =============================================================================


@njit
def sensitivity_surface(P, surface, material_ID_old, material_ID_new, mcdc):
    # Sample number of derivative sources
    xi = surface["dsm_Np"]
    if xi != 1.0:
        Np = int(math.floor(xi + rng(P)))
    else:
        Np = 1

    # Terminate and put the current particle into the secondary bank
    P["alive"] = False
    add_particle(copy_particle(P), mcdc["bank_active"])

    # Get sensitivity ID
    ID = surface["sensitivity_ID"]
    if mcdc["technique"]["dsm_order"] == 2:
        ID1 = min(P["sensitivity_ID"], ID)
        ID2 = max(P["sensitivity_ID"], ID)
        ID = get_DSM_ID(ID1, ID2, mcdc["setting"]["N_sensitivity"])

    # Get materials
    material_old = mcdc["materials"][material_ID_old]
    material_new = mcdc["materials"][material_ID_new]

    # Determine the plus and minus components and then their weight signs
    trans = P["translation"]
    sign_origin = surface_normal_component(P, surface, trans)
    if sign_origin > 0.0:
        # New is +, old is -
        sign_new = -1.0
        sign_old = 1.0
    else:
        sign_new = 1.0
        sign_old = -1.0

    # Get XS
    g = P["g"]
    SigmaT_old = material_old["total"][g]
    SigmaT_new = material_new["total"][g]
    SigmaS_old = material_old["scatter"][g]
    SigmaS_new = material_new["scatter"][g]
    SigmaF_old = material_old["fission"][g]
    SigmaF_new = material_new["fission"][g]
    nu_s_old = material_old["nu_s"][g]
    nu_s_new = material_new["nu_s"][g]
    nu_old = material_old["nu_f"][g]
    nu_new = material_new["nu_f"][g]
    nuSigmaS_old = nu_s_old * SigmaS_old
    nuSigmaS_new = nu_s_new * SigmaS_new
    nuSigmaF_old = nu_old * SigmaF_old
    nuSigmaF_new = nu_new * SigmaF_new

    # Get source type probabilities
    delta = -(SigmaT_old * sign_old + SigmaT_new * sign_new)
    scatter = nuSigmaS_old * sign_old + nuSigmaS_new * sign_new
    fission = nuSigmaF_old * sign_old + nuSigmaF_new * sign_new
    p_delta = abs(delta)
    p_scatter = abs(scatter)
    p_fission = abs(fission)
    p_total = p_delta + p_scatter + p_fission

    # Get inducing flux
    #   Apply constant flux approximation for tangent direction
    #   [Dupree 2002, Eq. (7.39)]
    mu = abs(sign_origin)
    epsilon = 0.01
    if mu < epsilon:
        mu = epsilon / 2
    flux = P["w"] / mu

    # Base weight
    w_hat = p_total * flux / xi

    # Sample the derivative sources
    for n in range(Np):
        # Create new particle
        P_new = split_particle(P)

        # Sample source type
        xi = rng(P) * p_total
        tot = p_delta
        if tot > xi:
            # Delta source
            sign_delta = delta / p_delta
            P_new["w"] = w_hat * sign_delta
        else:
            tot += p_scatter
            if tot > xi:
                # Scattering source
                total_scatter = nuSigmaS_old + nuSigmaS_new
                w_s = w_hat * total_scatter / p_scatter

                # Sample if it is from + or - component
                if nuSigmaS_old > rng(P) * total_scatter:
                    sample_phasespace_scattering(P, material_old, P_new)
                    P_new["w"] = w_s * sign_old
                else:
                    sample_phasespace_scattering(P, material_new, P_new)
                    P_new["w"] = w_s * sign_new
            else:
                # Fission source
                total_fission = nuSigmaF_old + nuSigmaF_new
                w_f = w_hat * total_fission / p_fission

                # Sample if it is from + or - component
                if nuSigmaF_old > rng(P) * total_fission:
                    sample_phasespace_fission(P, material_old, P_new, mcdc)
                    P_new["w"] = w_f * sign_old
                else:
                    sample_phasespace_fission(P, material_new, P_new, mcdc)
                    P_new["w"] = w_f * sign_new

        # Assign sensitivity_ID
        P_new["sensitivity_ID"] = ID

        # Shift back if needed to ensure crossing
        sign = surface_normal_component(P_new, surface, trans)
        if sign_origin * sign > 0.0:
            # Get surface normal
            nx, ny, nz = surface_normal(P_new, surface, trans)

            # The shift
            if sign > 0.0:
                P_new["x"] -= nx * 2 * SHIFT
                P_new["y"] -= ny * 2 * SHIFT
                P_new["z"] -= nz * 2 * SHIFT
            else:
                P_new["x"] += nx * 2 * SHIFT
                P_new["y"] += ny * 2 * SHIFT
                P_new["z"] += nz * 2 * SHIFT

        # Put the current particle into the secondary bank
        add_particle(P_new, mcdc["bank_active"])

    # Sample potential second-order sensitivity particles?
    if mcdc["technique"]["dsm_order"] < 2 or P["sensitivity_ID"] > 0:
        return

    # Get total probability
    p_total = 0.0
    for material in [material_new, material_old]:
        if material["sensitivity"]:
            N_nuclide = material["N_nuclide"]
            for i in range(N_nuclide):
                nuclide = mcdc["nuclides"][material["nuclide_IDs"][i]]
                if nuclide["sensitivity"]:
                    sigmaT = nuclide["total"][g]
                    sigmaS = nuclide["scatter"][g]
                    sigmaF = nuclide["fission"][g]
                    nu_s = nuclide["nu_s"][g]
                    nu = nuclide["nu_f"][g]
                    nusigmaS = nu_s * sigmaS
                    nusigmaF = nu * sigmaF
                    total = sigmaT + nusigmaS + nusigmaF
                    p_total += total

    # Base weight
    w = p_total * flux / surface["dsm_Np"]

    # Sample source
    for n in range(Np):
        source_obtained = False

        # Create new particle
        P_new = split_particle(P)

        # Sample term
        xi = rng(P_new) * p_total
        tot = 0.0
        for material_ID, sign in zip(
            [material_ID_new, material_ID_old], [sign_new, sign_old]
        ):
            material = mcdc["materials"][material_ID]
            if material["sensitivity"]:
                N_nuclide = material["N_nuclide"]
                for i in range(N_nuclide):
                    nuclide = mcdc["nuclides"][material["nuclide_IDs"][i]]
                    if nuclide["sensitivity"]:
                        # Source ID
                        ID1 = min(nuclide["sensitivity_ID"], surface["sensitivity_ID"])
                        ID2 = max(nuclide["sensitivity_ID"], surface["sensitivity_ID"])
                        ID_source = get_DSM_ID(
                            ID1, ID2, mcdc["setting"]["N_sensitivity"]
                        )

                        sigmaT = nuclide["total"][g]
                        sigmaS = nuclide["scatter"][g]
                        sigmaF = nuclide["fission"][g]
                        nu_s = nuclide["nu_s"][g]
                        nu = nuclide["nu_f"][g]
                        nusigmaS = nu_s * sigmaS
                        nusigmaF = nu * sigmaF

                        tot += sigmaT
                        if tot > xi:
                            # Delta source
                            P_new["w"] = -w * sign
                            P_new["sensitivity_ID"] = ID_source
                            add_particle(P_new, mcdc["bank_active"])
                            source_obtained = True
                        else:
                            P_new["w"] = w * sign

                            tot += nusigmaS
                            if tot > xi:
                                # Scattering source
                                sample_phasespace_scattering(P, nuclide, P_new)
                                P_new["sensitivity_ID"] = ID_source
                                add_particle(P_new, mcdc["bank_active"])
                                source_obtained = True
                            else:
                                tot += nusigmaF
                                if tot > xi:
                                    # Fission source
                                    sample_phasespace_fission_nuclide(
                                        P, nuclide, P_new, mcdc
                                    )
                                    P_new["sensitivity_ID"] = ID_source
                                    add_particle(P_new, mcdc["bank_active"])
                                    source_obtained = True
                    if source_obtained:
                        break
                if source_obtained:
                    break


@njit
def sensitivity_material(P, mcdc):
    # The incident particle is already terminated

    # Get material
    material = mcdc["materials"][P["material_ID"]]

    # Check if sensitivity nuclide is sampled
    g = P["g"]
    SigmaT = material["total"][g]
    N_nuclide = material["N_nuclide"]
    if N_nuclide == 1:
        nuclide = mcdc["nuclides"][material["nuclide_IDs"][0]]
    else:
        xi = rng(P) * SigmaT
        tot = 0.0
        for i in range(N_nuclide):
            nuclide = mcdc["nuclides"][material["nuclide_IDs"][i]]
            density = material["nuclide_densities"][i]
            tot += density * nuclide["total"][g]
            if xi < tot:
                break
    if not nuclide["sensitivity"]:
        return

    # Sample number of derivative sources
    xi = nuclide["dsm_Np"]
    if xi != 1.0:
        Np = int(math.floor(xi + rng(P)))
    else:
        Np = 1

    # Get sensitivity ID
    ID = nuclide["sensitivity_ID"]
    double = False
    if mcdc["technique"]["dsm_order"] == 2:
        ID1 = min(P["sensitivity_ID"], ID)
        ID2 = max(P["sensitivity_ID"], ID)
        ID = get_DSM_ID(ID1, ID2, mcdc["setting"]["N_sensitivity"])
        if ID1 == ID2:
            double = True

    # Undo implicit capture
    if mcdc["technique"]["implicit_capture"]:
        SigmaC = material["capture"][g]
        P["w"] *= SigmaT / (SigmaT - SigmaC)

    # Get XS
    g = P["g"]
    sigmaT = nuclide["total"][g]
    sigmaS = nuclide["scatter"][g]
    sigmaF = nuclide["fission"][g]
    nu_s = nuclide["nu_s"][g]
    nu = nuclide["nu_f"][g]
    nusigmaS = nu_s * sigmaS
    nusigmaF = nu * sigmaF

    # Base weight
    total = sigmaT + nusigmaS + nusigmaF
    w = total * P["w"] / sigmaT / xi

    # Double if it's self-second-order
    if double:
        w *= 2

    # Sample the derivative sources
    for n in range(Np):
        # Create new particle
        P_new = split_particle(P)

        # Sample source type
        xi = rng(P_new) * total
        tot = sigmaT
        if tot > xi:
            # Delta source
            P_new["w"] = -w
        else:
            P_new["w"] = w

            tot += nusigmaS
            if tot > xi:
                # Scattering source
                sample_phasespace_scattering(P, nuclide, P_new)
            else:
                # Fission source
                sample_phasespace_fission_nuclide(P, nuclide, P_new, mcdc)

        # Assign sensitivity_ID
        P_new["sensitivity_ID"] = ID

        # Put the current particle into the secondary bank
        add_particle(P_new, mcdc["bank_active"])


# ==============================================================================
# Particle tracker
# ==============================================================================


@njit
def track_particle(P, mcdc):
    idx = mcdc["particle_track_N"]
    mcdc["particle_track"][idx, 0] = mcdc["particle_track_history_ID"]
    mcdc["particle_track"][idx, 1] = mcdc["particle_track_particle_ID"]
    mcdc["particle_track"][idx, 2] = P["g"] + 1
    mcdc["particle_track"][idx, 3] = P["t"]
    mcdc["particle_track"][idx, 4] = P["x"]
    mcdc["particle_track"][idx, 5] = P["y"]
    mcdc["particle_track"][idx, 6] = P["z"]
    mcdc["particle_track"][idx, 7] = P["w"]
    mcdc["particle_track_N"] += 1


# ==============================================================================
# Derivative Source Method (DSM)
# ==============================================================================


@njit
def get_DSM_ID(ID1, ID2, Np):
    # First-order sensitivity
    if ID1 == 0:
        return ID2

    # Self second-order
    if ID1 == ID2:
        return Np + ID1

    # Cross second-order
    ID1 -= 1
    ID2 -= 1
    return int(
        2 * Np + (Np * (Np - 1) / 2) - (Np - ID1) * ((Np - ID1) - 1) / 2 + ID2 - ID1
    )


# =============================================================================
# Miscellany
# =============================================================================


@njit
def binary_search(val, grid):
    """
    Binary search that returns the bin index of a value val given grid grid

    Some special cases:
        val < min(grid)  --> -1
        val > max(grid)  --> size of bins
        val = a grid point --> bin location whose upper bound is val
                                 (-1 if val = min(grid)
    """

    left = 0
    right = len(grid) - 1
    mid = -1
    while left <= right:
        mid = int((left + right) / 2)
        if grid[mid] < val:
            left = mid + 1
        else:
            right = mid - 1
    return int(right)<|MERGE_RESOLUTION|>--- conflicted
+++ resolved
@@ -13,7 +13,6 @@
 
 
 # =============================================================================
-<<<<<<< HEAD
 # Domain Decomposition
 # =============================================================================
 
@@ -470,8 +469,6 @@
 
 
 # =============================================================================
-=======
->>>>>>> aa818784
 # Random sampling
 # =============================================================================
 
@@ -540,7 +537,6 @@
 # Random number generator
 #   LCG with hash seed-split
 # =============================================================================
-<<<<<<< HEAD
 
 
 @njit(numba.uint64(numba.uint64, numba.uint64))
@@ -574,41 +570,6 @@
         wrapping_mul = wrapping_mul_python
 
 
-=======
-
-
-@njit(numba.uint64(numba.uint64, numba.uint64))
-def wrapping_mul(a, b):
-    return a * b
-
-
-@njit(numba.uint64(numba.uint64, numba.uint64))
-def wrapping_add(a, b):
-    return a + b
-
-
-def wrapping_mul_python(a, b):
-    a = numba.uint64(a)
-    b = numba.uint64(b)
-    with np.errstate(all="ignore"):
-        return a * b
-
-
-def wrapping_add_python(a, b):
-    a = numba.uint64(a)
-    b = numba.uint64(b)
-    with np.errstate(all="ignore"):
-        return a + b
-
-
-def adapt_rng(object_mode=False):
-    global wrapping_add, wrapping_mul
-    if object_mode:
-        wrapping_add = wrapping_add_python
-        wrapping_mul = wrapping_mul_python
-
-
->>>>>>> aa818784
 @njit(numba.uint64(numba.uint64, numba.uint64))
 def split_seed(key, seed):
     """murmur_hash64a"""
@@ -1726,19 +1687,12 @@
 @njit
 def mesh_crossing_evaluate(P, mesh):
     # Shift backward
-<<<<<<< HEAD
+
     shift_particle(P, -2*SHIFT)
     t1, x1, y1, z1, outside = mesh_get_index(P, mesh)
 
     # Double shift forward
     shift_particle(P, 4 * SHIFT)
-=======
-    shift_particle(P, -SHIFT)
-    t1, x1, y1, z1, outside = mesh_get_index(P, mesh)
-
-    # Double shift forward
-    shift_particle(P, 2 * SHIFT)
->>>>>>> aa818784
     t2, x2, y2, z2, outside = mesh_get_index(P, mesh)
 
     # Return particle to initial position
