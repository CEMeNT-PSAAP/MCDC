--- conflicted
+++ resolved
@@ -226,19 +226,6 @@
     # =========================================================================
 
     for name in type_.technique.names:
-<<<<<<< HEAD
-        if name not in ['ww_mesh',
-                        'census_idx',
-                        'IC_bank_neutron', 'IC_bank_precursor',
-                        'IC_bank_neutron_local', 'IC_bank_precursor_local',
-                        'IC_tally_n', 'IC_tally_C', 'IC_n_eff', 'IC_C_eff',
-                        'IC_Pmax_n', 'IC_Pmax_C', 'IC_resample',
-                        'iqmc_flux_old', 'iqmc_mesh', 'iqmc_source', 'lds',
-                        'iqmc_effective_scattering', 'iqmc_effective_fission',
-                        'iqmc_res', 'iqmc_generator', 'wr_chance',
-                        'wr_threshold']:
-            mcdc['technique'][name] = input_card.technique[name]
-=======
         if name not in [
             "ww_mesh",
             "census_idx",
@@ -261,9 +248,10 @@
             "iqmc_effective_fission",
             "iqmc_res",
             "iqmc_generator",
+            "wr_chance",
+            "wr_threshold"
         ]:
             mcdc["technique"][name] = input_card.technique[name]
->>>>>>> 314d06ec
 
     # Set time census parameter
     if mcdc["technique"]["time_census"]:
