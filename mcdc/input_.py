"""
This module contains functions for setting MC/DC input deck.
The input deck class is defined in `card.py` and instantiated in `global_.py`.
"""

import h5py, math, mpi4py, os
import numpy as np
import scipy as sp

import mcdc.type_ as type_

from mcdc.card import (
    SurfaceHandle,
    make_card_nuclide,
    make_card_material,
    make_card_surface,
    make_card_cell,
    make_card_universe,
    make_card_lattice,
    make_card_source,
    make_card_uq,
)
from mcdc.constant import (
    GYRATION_RADIUS_ALL,
    GYRATION_RADIUS_INFINITE_X,
    GYRATION_RADIUS_INFINITE_Y,
    GYRATION_RADIUS_INFINITE_Z,
    GYRATION_RADIUS_ONLY_X,
    GYRATION_RADIUS_ONLY_Y,
    GYRATION_RADIUS_ONLY_Z,
    PCT_NONE,
    PCT_COMBING,
    PCT_COMBING_WEIGHT,
    INF,
    PI,
    SHIFT,
)
from mcdc.print_ import print_error

# Get and rename mcdc global variables
import mcdc.global_ as mcdc


def nuclide(
    capture=None,
    scatter=None,
    fission=None,
    nu_s=None,
    nu_p=None,
    nu_d=None,
    chi_p=None,
    chi_d=None,
    speed=None,
    decay=None,
    sensitivity=False,
    dsm_Np=1.0,
):
    """
    Create a nuclide card.

    Parameters
    ----------
    capture : numpy.ndarray (1D), optional
        Capture microscopic cross-section [barn]
    scatter : numpy.ndarray (2D), optional
        Differential scattering microscopic cross-section [gout, gin] [barn].
    fission : numpy.ndarray (1D), optional
        Fission microscopic cross-section [barn].
    nu_s : numpy.ndarray (1D), optional
        Scattering multiplication.
    nu_p : numpy.ndarray (1D), optional
        Prompt fission neutron yield.
    nu_d : numpy.ndarray (2D), optional
        Delayed neutron precursor yield [dg, gin].
    chi_p : numpy.ndarray (2D), optional
        Prompt fission spectrum [gout, gin]
    chi_d : numpy.ndarray (2D), optional
        Delayed neutron spectrum [gout, dg]
    speed : numpy.ndarray (1D), optional
        Energy group speed [cm/s]
    decay : numpy.ndarray (1D), optional
        Precursor group decay constant [/s]
    sensitivity : bool, optional
        Set to `True` to calculate sensitivities to the nuclide
    dsm_Np : float
        Average number of derivative particles produced at each
        sensitivity nuclide collision

    Returns
    -------
    dictionary
        A nuclide card

    Notes
    -----
    Parameters are set to zeros by default. Energy group size G is determined by the
    size of `capture`, `scatter`, or `fission`. Thus, at least `capture`, `scatter`,
    or `fission` needs to be provided. `nu_p` or `nu_d` is needed if `fission` is
    provided. `chi_p` and `chi_d` are needed if `nu_p` and `nu_d` are provided,
    respectively, and G > 1. Delayed neutron precursor group size J is determined by
    the size of `nu_d`; if `nu_d` is not given, J = 0.

    See also
    --------
    mcdc.material : A material can be defined as a collection of nuclides.
    """
    # Energy group size
    if capture is not None:
        G = len(capture)
    elif scatter is not None:
        G = len(scatter)
    elif fission is not None:
        G = len(fission)
    else:
        print_error("Need to supply capture, scatter, or fission to mcdc.nuclide")

    # Delayed group size
    J = 0
    if nu_d is not None:
        J = len(nu_d)

    # Make nuclide card
    card = make_card_nuclide(G, J)
    card["ID"] = len(mcdc.input_deck.nuclides)

    # Speed (vector of size G)
    if speed is not None:
        card["speed"][:] = speed[:]

    # Decay constant (vector of size J)
    if decay is not None:
        card["decay"][:] = decay[:]

    # Cross-sections (vector of size G)
    if capture is not None:
        card["capture"][:] = capture[:]
    if scatter is not None:
        card["scatter"][:] = np.sum(scatter, 0)[:]
    if fission is not None:
        card["fission"][:] = fission[:]
        card["fissionable"] = True
    card["total"][:] = card["capture"] + card["scatter"] + card["fission"]

    # Scattering multiplication (vector of size G)
    if nu_s is not None:
        card["nu_s"][:] = nu_s[:]

    # Check if nu_p or nu_d is not provided, give fission
    if fission is not None:
        if nu_p is None and nu_d is None:
            print_error("Need to supply nu_p or nu_d for fissionable mcdc.nuclide")

    # Prompt fission production (vector of size G)
    if nu_p is not None:
        card["nu_p"][:] = nu_p[:]

    # Delayed fission production (matrix of size GxJ)
    if nu_d is not None:
        # Transpose: [dg, gin] -> [gin, dg]
        card["nu_d"][:, :] = np.swapaxes(nu_d, 0, 1)[:, :]

    # Total fission production (vector of size G)
    card["nu_f"] += card["nu_p"]
    for j in range(J):
        card["nu_f"] += card["nu_d"][:, j]

    # Scattering spectrum (matrix of size GxG)
    if scatter is not None:
        # Transpose: [gout, gin] -> [gin, gout]
        card["chi_s"][:, :] = np.swapaxes(scatter, 0, 1)[:, :]
        for g in range(G):
            if card["scatter"][g] > 0.0:
                card["chi_s"][g, :] /= card["scatter"][g]

    # Prompt fission spectrum (matrix of size GxG)
    if nu_p is not None:
        if G == 1:
            card["chi_p"][:, :] = np.array([[1.0]])
        elif chi_p is None:
            print_error("Need to supply chi_p if nu_p is provided and G > 1")
        else:
            # Transpose: [gout, gin] -> [gin, gout]
            card["chi_p"][:, :] = np.swapaxes(chi_p, 0, 1)[:, :]
            # Normalize
            for g in range(G):
                if np.sum(card["chi_p"][g, :]) > 0.0:
                    card["chi_p"][g, :] /= np.sum(card["chi_p"][g, :])

    # Delayed fission spectrum (matrix of size JxG)
    if nu_d is not None:
        if G == 1:
            card["chi_d"][:, :] = np.ones([J, G])
        else:
            if chi_d is None:
                print_error("Need to supply chi_d if nu_d is provided  and G > 1")
            # Transpose: [gout, dg] -> [dg, gout]
            card["chi_d"][:, :] = np.swapaxes(chi_d, 0, 1)[:, :]
        # Normalize
        for dg in range(J):
            if np.sum(card["chi_d"][dg, :]) > 0.0:
                card["chi_d"][dg, :] /= np.sum(card["chi_d"][dg, :])

    # Sensitivity setup
    if sensitivity:
        # Set flag
        card["sensitivity"] = True
        mcdc.input_deck.technique["sensitivity"] = True
        mcdc.input_deck.technique["weighted_emission"] = False

        # Set ID
        mcdc.input_deck.setting["N_sensitivity"] += 1
        card["sensitivity_ID"] = mcdc.input_deck.setting["N_sensitivity"]

        # Set dsm_Np
        card["dsm_Np"] = dsm_Np

    # Push card
    mcdc.input_deck.nuclides.append(card)
    return card


def material(
    nuclides=None,
    capture=None,
    scatter=None,
    fission=None,
    nu_s=None,
    nu_p=None,
    nu_d=None,
    chi_p=None,
    chi_d=None,
    speed=None,
    decay=None,
    name="P",
    sensitivity=False,
    dsm_Np=1.0,
):
    """
    Create a material card.

    The material card is defined either as a collection of nuclides or directly by its
    macroscopic constants.

    Parameters
    ----------
    nuclides : list of tuple of (dictionary, float), optional
        List of pairs of nuclide card and its density [/barn-cm]
    capture : numpy.ndarray (1D), optional
        Capture macroscopic cross-section [/cm]
    scatter : numpy.ndarray (2D), optional
        Differential scattering macroscopic cross-section [gout, gin] [/cm].
    fission : numpy.ndarray (1D), optional
        Fission macroscopic cross-section [/cm].
    nu_s : numpy.ndarray (1D), optional
        Scattering multiplication.
    nu_p : numpy.ndarray (1D), optional
        Prompt fission neutron yield.
    nu_d : numpy.ndarray (2D), optional
        Delayed neutron precursor yield [dg, gin].
    chi_p : numpy.ndarray (2D), optional
        Prompt fission spectrum [gout, gin]
    chi_d : numpy.ndarray (2D), optional
        Delayed neutron spectrum [gout, dg]
    speed : numpy.ndarray (1D), optional
        Energy group speed [cm/s]
    decay : numpy.ndarray (1D), optional
        Precursor group decay constant [/s]
    sensitivity : bool, optional
        Set to `True` to calculate sensitivities to the material
        (only relevant for single-nuclide material)
    dsm_Np : float
        Average number of derivative particles produced at each
        sensitivity material collision (only relevant for single_nuclide material)

    Returns
    -------
    dictionary
        A material card

    See also
    --------
    mcdc.nuclide : A material can be defined as a collection of nuclides.
    """
    # If nuclides are not given, and macroscopic constants are given instead,
    # create a nuclide card and set a single-nuclide material
    if nuclides is None:
        card_nuclide = nuclide(
            capture,
            scatter,
            fission,
            nu_s,
            nu_p,
            nu_d,
            chi_p,
            chi_d,
            speed,
            decay,
            sensitivity,
            dsm_Np,
        )
        nuclides = [[card_nuclide, 1.0]]

    # Number of nuclides
    N_nuclide = len(nuclides)

    # Continuous energy mode?
    if isinstance(nuclides[0][0], str):
        mcdc.input_deck.setting["mode_CE"] = True
        mcdc.input_deck.setting["mode_MG"] = False

        # Make material card
        card = make_card_material(N_nuclide)
        card["ID"] = len(mcdc.input_deck.materials)

        # Set the nuclides
        for i in range(N_nuclide):
            nuc_name = nuclides[i][0]
            density = nuclides[i][1]
            if not nuclide_registered(nuc_name):
                nuc_ID = len(mcdc.input_deck.nuclides)
                nuc_card = make_card_nuclide()
                nuc_card["name"] = nuc_name
                nuc_card["ID"] = nuc_ID

                dir_name = os.getenv("MCDC_XSLIB")
                with h5py.File(dir_name + "/" + nuc_name + ".h5", "r") as f:
                    if max(f["fission"][:]) > 0.0:
                        nuc_card["fissionable"] = True

                mcdc.input_deck.nuclides.append(nuc_card)
            else:
                nuc_card = get_nuclide(nuc_name)
            card["nuclide_IDs"][i] = nuc_card["ID"]
            card["nuclide_densities"][i] = density

        # Add to deck
        mcdc.input_deck.materials.append(card)
        return card

    # Nuclide and group sizes
    G = nuclides[0][0]["G"]
    J = nuclides[0][0]["J"]

    # Make material card
    card = make_card_material(N_nuclide, G, J)
    card["ID"] = len(mcdc.input_deck.materials)

    if name is not None:
        card["name"] = name
    else:
        card["name"] = card["ID"]

    # Calculate basic XS and determine sensitivity flag
    for i in range(N_nuclide):
        nuc = nuclides[i][0]
        density = nuclides[i][1]
        card["nuclide_IDs"][i] = nuc["ID"]
        card["nuclide_densities"][i] = density
        for tag in ["capture", "scatter", "fission", "total", "sensitivity"]:
            card[tag] += nuc[tag] * density
    card["sensitivity"] = bool(card["sensitivity"])

    # Calculate effective speed
    # Current approach: weighted by nuclide macroscopic total cross section
    # TODO: other more appropriate way?
    for i in range(N_nuclide):
        nuc = nuclides[i][0]
        density = nuclides[i][1]
        card["speed"] += nuc["speed"] * nuc["total"] * density
    # Check if vacuum material
    if max(card["total"]) == 0.0:
        card["speed"][:] = nuc["speed"][:]
    else:
        card["speed"] /= card["total"]

    # Calculate effective spectra and multiplicities of scattering and prompt fission
    if max(card["scatter"]) > 0.0:
        nuSigmaS = np.zeros((G, G), dtype=float)
        for i in range(N_nuclide):
            nuc = nuclides[i][0]
            density = nuclides[i][1]
            SigmaS = np.diag(nuc["scatter"]) * density
            nu_s = np.diag(nuc["nu_s"])
            chi_s = np.transpose(nuc["chi_s"])
            nuSigmaS += chi_s.dot(nu_s.dot(SigmaS))
        chi_nu_s = nuSigmaS.dot(np.diag(1.0 / card["scatter"]))
        card["nu_s"] = np.sum(chi_nu_s, axis=0)
        card["chi_s"] = np.transpose(chi_nu_s.dot(np.diag(1.0 / card["nu_s"])))
    if max(card["fission"]) > 0.0:
        nuSigmaF = np.zeros((G, G), dtype=float)
        for i in range(N_nuclide):
            nuc = nuclides[i][0]
            density = nuclides[i][1]
            SigmaF = np.diag(nuc["fission"]) * density
            nu_p = np.diag(nuc["nu_p"])
            chi_p = np.transpose(nuc["chi_p"])
            nuSigmaF += chi_p.dot(nu_p.dot(SigmaF))
        chi_nu_p = nuSigmaF.dot(np.diag(1.0 / card["fission"]))
        card["nu_p"] = np.sum(chi_nu_p, axis=0)
        card["chi_p"] = np.transpose(chi_nu_p.dot(np.diag(1.0 / card["nu_p"])))

    # Calculate delayed and total fission multiplicities
    if max(card["fission"]) > 0.0:
        card["nu_f"][:] = card["nu_p"][:]
        for j in range(J):
            total = np.zeros(G)
            for i in range(N_nuclide):
                nuc = nuclides[i][0]
                density = nuclides[i][1]
                total += nuc["nu_d"][:, j] * nuc["fission"] * density
            card["nu_d"][:, j] = total / card["fission"]
            card["nu_f"] += card["nu_d"][:, j]

    # Push card
    mcdc.input_deck.materials.append(card)
    return card


def surface(type_, bc="interface", sensitivity=False, dsm_Np=1.0, **kw):
    """
    Create a surface card and return SurfaceHandle to define cell domain.

    Parameters
    ----------
    type\_ : {'plane-x', 'plane-y', 'plane-z', 'plane', 'cylinder-x', 'cylinder-y', 'cylinder-z', 'sphere', 'quadric'}
        Surface type.
    bc : {'interface', 'vacuum', 'reflective'}
        Surface boundary condition.
    sensitivity : bool, optional
        Set to `True` to calculate sensitivities to the nuclide
    dsm_Np : int
        Average number of derivative particles produced at each
        sensitivity surface crossing

    Other Parameters
    ----------------
    x : {float, array_like}
        x-position [cm] for `plane-x`. If a vector is passed, positions of the surface
        at the times specified by the parameter `t`.
    y : {float, array_like}
        y-position [cm] for `plane-y`. If a vector is passed, positions of the surface
        at the times specified by the parameter `t`.
    z : {float, array_like}
        z-position [cm] for `plane-z`. If a vector is passed, positions of the surface
        at the times specified by the parameter `t`.
    center : array_like
        Center point [cm] for `cylinder-x` (y,z), `cylinder-y` (x,z),
        `cylinder-z` (x,y), and `sphere` (x,y,z).
    radius : float
        Radius [cm] for `cylinder-x`, `cylinder-y`, `cylinder-z`, and `sphere`.
    A, B, C, D : float
        Coefficients [cm] for `plane`.
    A, B, C, D, E, F, G, H, I, J : float
        Coefficients [cm] for `quadric`.

    Returns
    -------
    SurfaceHandle
        A surface handle used for assigning surface, and its sense, to a cell card.

    See also
    --------
    mcdc.cell : SurfaceHandle is used to define cell domain
    """
    # Make surface card
    card = make_card_surface()
    card["ID"] = len(mcdc.input_deck.surfaces)

    # Check if the selected type is supported
    type_ = check_support(
        "surface type",
        type_,
        [
            "plane-x",
            "plane-y",
            "plane-z",
            "plane",
            "cylinder-x",
            "cylinder-y",
            "cylinder-z",
            "sphere",
            "quadric",
        ],
    )

    # Boundary condition
    bc = check_support(
        "surface boundary condition",
        bc,
        [
            "interface",
            "vacuum",
            "reflective",
        ],
    )
    # Set bc flags
    if bc == "vacuum":
        card["vacuum"] = True
    elif bc == "reflective":
        card["reflective"] = True

    # Sensitivity
    if sensitivity:
        # Set flag
        card["sensitivity"] = True
        mcdc.input_deck.technique["sensitivity"] = True
        mcdc.input_deck.technique["weighted_emission"] = False

        # Set ID
        mcdc.input_deck.setting["N_sensitivity"] += 1
        card["sensitivity_ID"] = mcdc.input_deck.setting["N_sensitivity"]

        # Set dsm_Np
        card["dsm_Np"] = dsm_Np

    # ==========================================================================
    # Surface attributes
    # ==========================================================================
    # Axx + Byy + Czz + Dxy + Exz + Fyz + Gx + Hy + Iz + J(t) = 0
    #   J(t) = J0_i + J1_i*t for t in [t_{i-1}, t_i), t_0 = 0

    card["type"] = type_

    # Set up surface attributes
    if type_ == "plane-x":
        check_requirement("surface plane-x", kw, ["x"])
        card["G"] = 1.0
        card["linear"] = True
        if type(kw.get("x")) in [type([]), type(np.array([]))]:
            _set_J(kw.get("x"), kw.get("t"), card)
        else:
            card["J"][0, 0] = -kw.get("x")
    elif type_ == "plane-y":
        check_requirement("surface plane-y", kw, ["y"])
        card["H"] = 1.0
        card["linear"] = True
        if type(kw.get("y")) in [type([]), type(np.array([]))]:
            _set_J(kw.get("y"), kw.get("t"), card)
        else:
            card["J"][0, 0] = -kw.get("y")
    elif type_ == "plane-z":
        check_requirement("surface plane-z", kw, ["z"])
        card["I"] = 1.0
        card["linear"] = True
        if type(kw.get("z")) in [type([]), type(np.array([]))]:
            _set_J(kw.get("z"), kw.get("t"), card)
        else:
            card["J"][0, 0] = -kw.get("z")
    elif type_ == "plane":
        check_requirement("surface plane", kw, ["A", "B", "C", "D"])
        card["G"] = kw.get("A")
        card["H"] = kw.get("B")
        card["I"] = kw.get("C")
        card["J"][0, 0] = kw.get("D")
        card["linear"] = True
    elif type_ == "cylinder-x":
        check_requirement("surface cylinder-x", kw, ["center", "radius"])
        y, z = kw.get("center")[:]
        r = kw.get("radius")
        card["B"] = 1.0
        card["C"] = 1.0
        card["H"] = -2.0 * y
        card["I"] = -2.0 * z
        card["J"][0, 0] = y**2 + z**2 - r**2
    elif type_ == "cylinder-y":
        check_requirement("surface cylinder-y", kw, ["center", "radius"])
        x, z = kw.get("center")[:]
        r = kw.get("radius")
        card["A"] = 1.0
        card["C"] = 1.0
        card["G"] = -2.0 * x
        card["I"] = -2.0 * z
        card["J"][0, 0] = x**2 + z**2 - r**2
    elif type_ == "cylinder-z":
        check_requirement("surface cylinder-z", kw, ["center", "radius"])
        x, y = kw.get("center")[:]
        r = kw.get("radius")
        card["A"] = 1.0
        card["B"] = 1.0
        card["G"] = -2.0 * x
        card["H"] = -2.0 * y
        card["J"][0, 0] = x**2 + y**2 - r**2
    elif type_ == "sphere":
        check_requirement("surface sphere", kw, ["center", "radius"])
        x, y, z = kw.get("center")[:]
        r = kw.get("radius")
        card["A"] = 1.0
        card["B"] = 1.0
        card["C"] = 1.0
        card["G"] = -2.0 * x
        card["H"] = -2.0 * y
        card["I"] = -2.0 * z
        card["J"][0, 0] = x**2 + y**2 + z**2 - r**2
    elif type_ == "quadric":
        check_requirement(
            "surface quadric", kw, ["A", "B", "C", "D", "E", "F", "G", "H", "I", "J"]
        )
        card["A"] = kw.get("A")
        card["B"] = kw.get("B")
        card["C"] = kw.get("C")
        card["D"] = kw.get("D")
        card["E"] = kw.get("E")
        card["F"] = kw.get("F")
        card["G"] = kw.get("G")
        card["H"] = kw.get("H")
        card["I"] = kw.get("I")
        card["J"][0, 0] = kw.get("J")

    # Set normal vector if linear
    if card["linear"]:
        nx = card["G"]
        ny = card["H"]
        nz = card["I"]
        # Normalize
        norm = (nx**2 + ny**2 + nz**2) ** 0.5
        card["nx"] = nx / norm
        card["ny"] = ny / norm
        card["nz"] = nz / norm

    # Push card
    mcdc.input_deck.surfaces.append(card)
    return SurfaceHandle(card)


def _set_J(x, t, card):
    # Edit and add the edges
    t[0] = -SHIFT
    t = np.append(t, INF)
    x = np.append(x, x[-1])

    # Reset the constants
    card["J"] = np.zeros([0, 2])
    card["t"] = np.array([-SHIFT])

    # Iterate over inputs
    idx = 0
    for i in range(len(t) - 1):
        # Skip if step
        if t[i] == t[i + 1]:
            continue

        # Calculate constants
        J0 = x[i]
        J1 = (x[i + 1] - x[i]) / (t[i + 1] - t[i])

        # Append to card
        card["J"] = np.append(card["J"], [[J0, J1]], axis=0)
        card["t"] = np.append(card["t"], t[i + 1])

    card["J"] *= -1
    card["N_slice"] = len(card["J"])


def cell(surfaces_flags, fill, lattice_center=None):
    N_surface = len(surfaces_flags)

    # Make cell card
    card = make_card_cell(N_surface)
    card["ID"] = len(mcdc.input_deck.cells)

    # Surfaces and flags
    for i in range(N_surface):
        card["surface_IDs"][i] = surfaces_flags[i][0]["ID"]
        card["positive_flags"][i] = surfaces_flags[i][1]

    # Lattice cell?
    if fill["tag"] == "Lattice":
        card["lattice"] = True
        card["lattice_ID"] = fill["ID"]
        if lattice_center is not None:
            card["lattice_center"] = np.array(lattice_center)

    # Material cell
    else:
        card["material_ID"] = fill["ID"]
        card["material_name"] = fill["name"]

    # Push card
    mcdc.input_deck.cells.append(card)
    return card


def universe(cells, root=False):
    N_cell = len(cells)

    # Set default card values (c.f. type_.py)
    if not root:
        card = make_card_universe(N_cell)
        card["ID"] = len(mcdc.input_deck.universes)
    else:
        card = mcdc.input_deck.universes[0]
        card["N_cell"] = N_cell
        card["cell_IDs"] = np.zeros(N_cell, dtype=int)

    # Cells
    for i in range(N_cell):
        card["cell_IDs"][i] = cells[i]["ID"]

    # Push card
    if not root:
        mcdc.input_deck.universes.append(card)

    return card


def lattice(x=None, y=None, z=None, universes=None):
    # Make lattice card
    card = make_card_lattice()
    card["ID"] = len(mcdc.input_deck.lattices)

    # Set mesh
    if x is not None:
        card["mesh"]["x0"] = x[0]
        card["mesh"]["dx"] = x[1]
        card["mesh"]["Nx"] = x[2]
    if y is not None:
        card["mesh"]["y0"] = y[0]
        card["mesh"]["dy"] = y[1]
        card["mesh"]["Ny"] = y[2]
    if z is not None:
        card["mesh"]["z0"] = z[0]
        card["mesh"]["dz"] = z[1]
        card["mesh"]["Nz"] = z[2]

    # Set universe IDs
    universe_IDs = np.array(universes, dtype=np.int64)
    ax_expand = []
    if x is None:
        ax_expand.append(2)
    if y is None:
        ax_expand.append(1)
    if z is None:
        ax_expand.append(0)
    for ax in ax_expand:
        universe_IDs = np.expand_dims(universe_IDs, axis=ax)

    # Change indexing structure: [z(flip), y(flip), x] --> [x, y, z]
    tmp = np.transpose(universe_IDs)
    tmp = np.flip(tmp, axis=1)
    card["universe_IDs"] = np.flip(tmp, axis=2)

    # Push card
    mcdc.input_deck.lattices.append(card)
    return card


def source(**kw):
    """
    Create a source card.

    Other Parameters
    ----------------
    point : array_like
        [x, y, z] point position for point source.
    x : array_like
        [x_min and x_max] for uniform source.
    y : array_like
        [y_min and y_max] for uniform source.
    z : array_like
        [z_min and z_max] for uniform source.
    isotropic : bool
        Flag for isotropic source
    direction : array_like
        [ux, uy, uz] unit vector for parallel beam source.
    white_direction : array_like
        [nx, ny, nz] unit vector of the normal outward direction of the surface
        at which isotropic surface source is emitted. Note that it is similar to the
        mechanics of the typical white boundary condition in reactor physics.
    energy : array_like
        [MG] Probability mass function of the energy group for multigroup source.
        [CE] 2D array of piecewise linear pdf [eV, value].
    time : array_like
        [t_min and t_max] in/at which source is emitted.
    prob : float
        Relative probability (or strength) of the source.

    Returns
    -------
    dictionary
        A source card
    """
    # Check the suplied keyword arguments
    for key in kw.keys():
        check_support(
            "source parameter",
            key,
            [
                "point",
                "x",
                "y",
                "z",
                "isotropic",
                "direction",
                "white_direction",
                "energy",
                "time",
                "prob",
            ],
            False,
        )

    # Get keyword arguments
    point = kw.get("point")
    x = kw.get("x")
    y = kw.get("y")
    z = kw.get("z")
    isotropic = kw.get("isotropic")
    direction = kw.get("direction")
    white = kw.get("white_direction")
    energy = kw.get("energy")
    time = kw.get("time")
    prob = kw.get("prob")

    # Make source card
    card = make_card_source()
    card["ID"] = len(mcdc.input_deck.sources)

    # Set position
    if point is not None:
        card["x"] = point[0]
        card["y"] = point[1]
        card["z"] = point[2]
    else:
        card["box"] = True
        if x is not None:
            card["box_x"] = np.array(x)
        if y is not None:
            card["box_y"] = np.array(y)
        if z is not None:
            card["box_z"] = np.array(z)

    # Set direction
    if white is not None:
        card["isotropic"] = False
        card["white"] = True
        ux = white[0]
        uy = white[1]
        uz = white[2]
        # Normalize
        norm = (ux**2 + uy**2 + uz**2) ** 0.5
        card["white_x"] = ux / norm
        card["white_y"] = uy / norm
        card["white_z"] = uz / norm
    elif direction is not None:
        card["isotropic"] = False
        ux = direction[0]
        uy = direction[1]
        uz = direction[2]
        # Normalize
        norm = (ux**2 + uy**2 + uz**2) ** 0.5
        card["ux"] = ux / norm
        card["uy"] = uy / norm
        card["uz"] = uz / norm

    # Set energy
    if energy is not None:
        if mcdc.input_deck.setting["mode_MG"]:
            group = np.array(energy)
            # Normalize
            card["group"] = group / np.sum(group)
        if mcdc.input_deck.setting["mode_CE"]:
            energy = np.array(energy)
            # Resize
            card["energy"] = np.zeros(energy.shape)
            # Set energy
            card["energy"][0, :] = energy[0, :]
            # Normalize pdf
            card["energy"][1, :] = energy[1, :] / np.trapz(energy[1, :], x=energy[0, :])
            # Make cdf
            card["energy"][1, :] = sp.integrate.cumulative_trapezoid(
                card["energy"][1], x=card["energy"][0], initial=0.0
            )

    # Set time
    if time is not None:
        card["time"] = np.array(time)

    # Set probability
    if prob is not None:
        card["prob"] = prob

    # Push card
    mcdc.input_deck.sources.append(card)
    return card


def tally(
    scores,
    x=np.array([-INF, INF]),
    y=np.array([-INF, INF]),
    z=np.array([-INF, INF]),
    t=np.array([-INF, INF]),
    mu=np.array([-1.0, 1.0]),
    azi=np.array([-PI, PI]),
    g=np.array([-INF, INF]),
    E=np.array([0.0, INF]),
):
    # Get tally card
    card = mcdc.input_deck.tally

    # Set mesh
    card["mesh"]["x"] = x
    card["mesh"]["y"] = y
    card["mesh"]["z"] = z
    card["mesh"]["t"] = t
    card["mesh"]["mu"] = mu
    card["mesh"]["azi"] = azi

    # Set energy group grid
    if type(g) == type("string") and g == "all":
        G = mcdc.input_deck.materials[0]["G"]
        card["mesh"]["g"] = np.linspace(0, G, G + 1) - 0.5
    else:
        card["mesh"]["g"] = g
    if mcdc.input_deck.setting["mode_CE"]:
        card["mesh"]["g"] = E

    # Set score flags
    for s in scores:
        found = False
        for score_name in type_.score_list:
            if s.replace("-", "_") == score_name:
                card["tracklength"] = True
                card[score_name] = True
                found = True
                break
        if not found:
            print_error("Unknown tally score %s" % s)

    return card


# ==============================================================================
# Setting
# ==============================================================================


def setting(**kw):
    # Check the suplied keyword arguments
    for key in kw.keys():
        check_support(
            "setting parameter",
            key,
            [
                "N_particle",
                "N_batch",
                "rng_seed",
                "time_boundary",
                "progress_bar",
                "output_name",
                "save_input_deck",
                "particle_tracker",
                "k_eff",
                "source_file",
                "IC_file",
                "active_bank_buff",
                "census_bank_buff",
            ],
            False,
        )

    # Get keyword arguments
    N_particle = kw.get("N_particle")
    N_batch = kw.get("N_batch")
    rng_seed = kw.get("rng_seed")
    time_boundary = kw.get("time_boundary")
    progress_bar = kw.get("progress_bar")
    output = kw.get("output_name")
    save_input_deck = kw.get("save_input_deck")
    particle_tracker = kw.get("particle_tracker")
    k_eff = kw.get("k_eff")
    source_file = kw.get("source_file")
    IC_file = kw.get("IC_file")
    bank_active_buff = kw.get("active_bank_buff")
    bank_census_buff = kw.get("census_bank_buff")

    # Check if setting card has been initialized
    card = mcdc.input_deck.setting

    # Number of particles
    if N_particle is not None:
        card["N_particle"] = int(N_particle)

    # Number of batches
    if N_batch is not None:
        card["N_batch"] = int(N_batch)

    # Time boundary
    if time_boundary is not None:
        card["time_boundary"] = time_boundary

    # RNG seed and stride
    if rng_seed is not None:
        card["rng_seed"] = rng_seed

    # Output .h5 file name
    if output is not None:
        card["output_name"] = output

    # Progress bar
    if progress_bar is not None:
        card["progress_bar"] = progress_bar

    # k effective
    if k_eff is not None:
        card["k_init"] = k_eff

    # Maximum active bank size
    if bank_active_buff is not None:
        card["bank_active_buff"] = int(bank_active_buff)

    # Census bank size multiplier
    if bank_census_buff is not None:
        card["bank_census_buff"] = int(bank_census_buff)

    # Particle tracker
    if particle_tracker is not None:
        card["track_particle"] = particle_tracker
        if particle_tracker and mpi4py.MPI.COMM_WORLD.Get_size() > 1:
            print_error("Particle tracker currently only runs on a single MPI rank")

    # Save input deck?
    if save_input_deck is not None:
        card["save_input_deck"] = save_input_deck

    # Source file
    if source_file is not None:
        card["source_file"] = True
        card["source_file_name"] = source_file

        # Set number of particles
        card_setting = mcdc.input_deck.setting
        with h5py.File(source_file, "r") as f:
            card_setting["N_particle"] = f["particles_size"][()]

    # IC file
    if IC_file is not None:
        card["IC_file"] = True
        card["IC_file_name"] = IC_file

        # Set number of particles
        card_setting = mcdc.input_deck.setting
        with h5py.File(IC_file, "r") as f:
            card_setting["N_particle"] = f["IC/neutrons_size"][()]
            card_setting["N_precursor"] = f["IC/precursors_size"][()]

    # TODO: Allow both source and IC files
    if IC_file and source_file:
        print_error("Using both source and IC files is not supported yet.")


def eigenmode(
    N_inactive=0, N_active=0, k_init=1.0, gyration_radius=None, save_particle=False
):
    # Update setting card
    card = mcdc.input_deck.setting
    card["N_inactive"] = N_inactive
    card["N_active"] = N_active
    card["N_cycle"] = N_inactive + N_active
    card["mode_eigenvalue"] = True
    card["k_init"] = k_init
    card["save_particle"] = save_particle

    # Gyration radius setup
    if gyration_radius is not None:
        card["gyration_radius"] = True
        if gyration_radius == "all":
            card["gyration_radius_type"] = GYRATION_RADIUS_ALL
        elif gyration_radius == "infinite-x":
            card["gyration_radius_type"] = GYRATION_RADIUS_INFINITE_X
        elif gyration_radius == "infinite-y":
            card["gyration_radius_type"] = GYRATION_RADIUS_INFINITE_Y
        elif gyration_radius == "infinite-z":
            card["gyration_radius_type"] = GYRATION_RADIUS_INFINITE_Z
        elif gyration_radius == "only-x":
            card["gyration_radius_type"] = GYRATION_RADIUS_ONLY_X
        elif gyration_radius == "only-y":
            card["gyration_radius_type"] = GYRATION_RADIUS_ONLY_Y
        elif gyration_radius == "only-z":
            card["gyration_radius_type"] = GYRATION_RADIUS_ONLY_Z
        else:
            print_error("Unknown gyration radius type")

    # Update tally card
    card = mcdc.input_deck.tally
    card["tracklength"] = True


# ==============================================================================
# Technique
# ==============================================================================


def implicit_capture():
    card = mcdc.input_deck.technique
    card["implicit_capture"] = True
    card["weighted_emission"] = False


def weighted_emission(flag):
    card = mcdc.input_deck.technique
    card["weighted_emission"] = flag


def population_control(pct="combing"):
    card = mcdc.input_deck.technique
    card["population_control"] = True
    card["weighted_emission"] = False
    if pct == "combing":
        card["pct"] = PCT_COMBING
    elif pct == "combing-weight":
        card["pct"] = PCT_COMBING_WEIGHT
    else:
        print_error("Unknown PCT type " + pct)


def branchless_collision():
    card = mcdc.input_deck.technique
    card["branchless_collision"] = True
    card["weighted_emission"] = False


def time_census(t):
    # Remove census beyond the final tally time grid point
    while True:
        if t[-1] >= mcdc.input_deck.tally["mesh"]["t"][-1]:
            t = t[:-1]
        else:
            break

    # Add the default, final census-at-infinity
    t = np.append(t, INF)

    # Set the time census parameters
    card = mcdc.input_deck.setting
    card["census_time"] = t
    card["N_census"] = len(t)


def weight_window(x=None, y=None, z=None, t=None, window=None, width=None):
    card = mcdc.input_deck.technique
    card["weight_window"] = True

    # Set width
    if width is not None:
        card["ww_width"] = width

    # Set mesh
    if x is not None:
        card["ww_mesh"]["x"] = x
    if y is not None:
        card["ww_mesh"]["y"] = y
    if z is not None:
        card["ww_mesh"]["z"] = z
    if t is not None:
        card["ww_mesh"]["t"] = t

    # Set window
    ax_expand = []
    if t is None:
        ax_expand.append(0)
    if x is None:
        ax_expand.append(1)
    if y is None:
        ax_expand.append(2)
    if z is None:
        ax_expand.append(3)
    window /= np.max(window)
    for ax in ax_expand:
        window = np.expand_dims(window, axis=ax)
    card["ww"] = window

    return card


def iQMC(
    g=None,
    t=None,
    x=None,
    y=None,
    z=None,
    phi0=None,
    source0=None,
    source_x0=None,
    source_y0=None,
    source_z0=None,
    source_xy0=None,
    source_xz0=None,
    source_yz0=None,
    source_xyz0=None,
    fission_source0=None,
    krylov_restart=None,
    fixed_source=None,
    scramble=False,
    maxitt=25,
    tol=1e-6,
    N_dim=6,
    seed=12345,
    preconditioner_sweeps=5,
    generator="halton",
    fixed_source_solver="source_iteration",
    eigenmode_solver="power_iteration",
    score=[],
):
    card = mcdc.input_deck.technique
    card["iQMC"] = True
    card["iqmc"]["tol"] = tol
    card["iqmc"]["maxitt"] = maxitt
    card["iqmc"]["generator"] = generator
    card["iqmc"]["N_dim"] = N_dim
    card["iqmc"]["scramble"] = scramble
    card["iqmc"]["seed"] = seed

    # Set mesh
    if g is not None:
        card["iqmc"]["mesh"]["g"] = g
    if t is not None:
        card["iqmc"]["mesh"]["t"] = t
    if x is not None:
        card["iqmc"]["mesh"]["x"] = x
    if y is not None:
        card["iqmc"]["mesh"]["y"] = y
    if z is not None:
        card["iqmc"]["mesh"]["z"] = z

    ax_expand = []
    if g is None:
        ax_expand.append(0)
    if t is None:
        ax_expand.append(1)
    if x is None:
        ax_expand.append(2)
    if y is None:
        ax_expand.append(3)
    if z is None:
        ax_expand.append(4)
    for ax in ax_expand:
        phi0 = np.expand_dims(phi0, axis=ax)
        if fixed_source is not None:
            fixed_source = np.expand_dims(fixed_source, axis=ax)
        else:
            fixed_source = np.zeros_like(phi0)

    if krylov_restart is None:
        krylov_restart = maxitt

    if source0 is None:
        source0 = np.zeros_like(phi0)

    if eigenmode_solver == "davidson":
        card["iqmc"]["krylov_vector_size"] += 1

    score_list = card["iqmc"]["score_list"]
    for name in score:
        score_list[name] = True

    if score_list["tilt-x"]:
        card["iqmc"]["krylov_vector_size"] += 1
        if source_x0 is None:
            source_x0 = np.zeros_like(phi0)

    if score_list["tilt-y"]:
        card["iqmc"]["krylov_vector_size"] += 1
        if source_y0 is None:
            source_y0 = np.zeros_like(phi0)

    if score_list["tilt-z"]:
        card["iqmc"]["krylov_vector_size"] += 1
        if source_z0 is None:
            source_z0 = np.zeros_like(phi0)

    if score_list["tilt-xy"]:
        card["iqmc"]["krylov_vector_size"] += 1
        if source_xy0 is None:
            source_xy0 = np.zeros_like(phi0)

    if score_list["tilt-xz"]:
        card["iqmc"]["krylov_vector_size"] += 1
        if source_xz0 is None:
            source_xz0 = np.zeros_like(phi0)

    if score_list["tilt-yz"]:
        card["iqmc"]["krylov_vector_size"] += 1
        if source_yz0 is None:
            source_yz0 = np.zeros_like(phi0)

    if fission_source0 is not None:
        card["iqmc"]["score"]["fission-source"] = fission_source0

    card["iqmc"]["score"]["flux"] = phi0
    card["iqmc"]["score"]["tilt-x"] = source_x0
    card["iqmc"]["score"]["tilt-y"] = source_y0
    card["iqmc"]["score"]["tilt-z"] = source_z0
    card["iqmc"]["score"]["tilt-xy"] = source_xy0
    card["iqmc"]["score"]["tilt-xz"] = source_xz0
    card["iqmc"]["score"]["tilt-yz"] = source_yz0
    card["iqmc"]["source"] = source0
    card["iqmc"]["fixed_source"] = fixed_source
    card["iqmc"]["fixed_source_solver"] = fixed_source_solver
    card["iqmc"]["eigenmode_solver"] = eigenmode_solver
    card["iqmc"]["preconditioner_sweeps"] = preconditioner_sweeps
    card["iqmc"]["krylov_restart"] = krylov_restart


def weight_roulette(w_threshold=0.2, w_survive=1.0):
    """
<<<<<<< HEAD
    If neutron weight is below `w_threshold`, then enter weight rouelette
    technique with survival weight `w_survive`.

    Parameters
    ----------
    w_threshold : weight_roulette() is called on a particle if
                  P['w'] <= wr_threshold
    w_survive : weight survival
=======
    Use weight roulette technique if neutron weight is below wr_threshold.

    Neutron has 'chance' probability of having its weight increased
    by factor of 1/CHANCE, and 1-CHANCE probability of terminating.

    Parameters
    ----------
    chance :
        probability of survival
    wr_threshold :
        weight_roulette() is called on a particle if P['w'] <= wr_threshold
>>>>>>> 53a67e1b

    Returns
    -------
    None.

    """
    card = mcdc.input_deck.technique
    card["weight_roulette"] = True
    card["wr_threshold"] = w_threshold
    card["wr_survive"] = w_survive


def IC_generator(
    N_neutron=0,
    N_precursor=0,
    cycle_stretch=1.0,
    neutron_density=None,
    max_neutron_density=None,
    precursor_density=None,
    max_precursor_density=None,
):
    """
    Turn on initial condition generator, which samples initial neutrons and precursors
    during an eigenvalue simulation.


    Parameters
    ----------
    N_neutron : int
        Neutron target size
    N_precursor : int
        Delayed neutron precursot target size
    cycle_stretch : float
        Factor to strethch number of cycles. Higher cycle stretch reduces inter-cycle
        correlation.
    neutron_density, max_neutron_density : float
        Total and maximum neutron density, required if `N_neutron` > 0.
    precursor_density, max_precursor_density : float
        Total and maximum precursor density, required if `N_precursor` > 0.
    """

    # Turn on eigenmode and population control
    eigenmode()
    population_control()

    # Set parameters
    card = mcdc.input_deck.technique
    card["IC_generator"] = True
    card["IC_N_neutron"] = N_neutron
    card["IC_N_precursor"] = N_precursor

    # Setting parameters
    card_setting = mcdc.input_deck.setting
    N_particle = card_setting["N_particle"]

    # Check optional parameters
    if N_neutron > 0.0:
        if neutron_density is None or max_neutron_density is None:
            print_error("IC generator requires neutron_density and max_neutron_density")
        card["IC_neutron_density"] = N_particle * neutron_density
        card["IC_neutron_density_max"] = max_neutron_density
    if N_precursor > 0.0:
        if precursor_density is None:
            print_error(
                "IC generator requires precursor_density and max_precursor_density"
            )
        card["IC_precursor_density"] = N_particle * precursor_density
        card["IC_precursor_density_max"] = max_precursor_density

    # Set number of active cycles
    n = card["IC_neutron_density"]
    n_max = card["IC_neutron_density_max"]
    C = card["IC_precursor_density"]
    C_max = card["IC_precursor_density_max"]
    N_cycle1 = 0.0
    N_cycle2 = 0.0
    if N_neutron > 0:
        N_cycle1 = math.ceil(cycle_stretch * math.ceil(n_max / n * N_neutron))
    if N_precursor > 0:
        N_cycle2 = math.ceil(cycle_stretch * math.ceil(C_max / C * N_precursor))
    N_cycle = max(N_cycle1, N_cycle2)
    card_setting["N_cycle"] = N_cycle
    card_setting["N_active"] = N_cycle


def dsm(order=1):
    card = mcdc.input_deck.technique
    if order > 2:
        print_error("DSM currently only supports up to second-order sensitivities")
    card["dsm_order"] = order


def uq(**kw):
    def append_card(delta_card, global_tag):
        delta_card["distribution"] = dist
        delta_card["flags"] = []
        for key in kw.keys():
            check_support(parameter["tag"] + " parameter", key, parameter_list, False)
            delta_card["flags"].append(key)
            delta_card[key] = kw[key]
        mcdc.input_deck.uq_deltas[global_tag].append(delta_card)

    mcdc.input_deck.technique["uq"] = True
    # Make sure N_batch > 1
    if mcdc.input_deck.setting["N_batch"] <= 1:
        print_error("Must set N_batch>1 with mcdc.setting() prior to mcdc.uq() call.")

    # Check uq parameter
    parameter_ = check_support(
        "uq parameter",
        list(kw)[0],
        ["nuclide", "material", "surface", "source"],
        False,
    )
    parameter = kw[parameter_]
    del kw[parameter_]
    parameter["uq"] = True

    # Confirm supplied distribution
    check_requirement("uq", kw, ["distribution"])
    dist = check_support("distribution", kw["distribution"], ["uniform"], False)
    del kw["distribution"]

    # Only remaining keywords should be the parameter delta(s)

    if parameter["tag"] == "Material":
        parameter_list = [
            "capture",
            "scatter",
            "fission",
            "nu_s",
            "nu_p",
            "nu_d",
            "chi_p",
            "chi_d",
            "speed",
            "decay",
        ]
        global_tag = "materials"
        if parameter["N_nuclide"] == 1:
            nuc_card = make_card_nuclide(parameter["G"], parameter["J"])
            nuc_card["ID"] = parameter["nuclide_IDs"][0]
            append_card(nuc_card, "nuclides")
        delta_card = make_card_material(
            parameter["N_nuclide"], parameter["G"], parameter["J"]
        )
        for name in ["ID", "nuclide_IDs", "nuclide_densities"]:
            delta_card[name] = parameter[name]
    elif parameter["tag"] == "Nuclide":
        parameter_list = [
            "capture",
            "scatter",
            "fission",
            "nu_s",
            "nu_p",
            "nu_d",
            "chi_p",
            "chi_d",
            "speed",
            "decay",
        ]
        global_tag = "nuclides"
        delta_card = make_card_nuclide(parameter["G"], parameter["J"])
        delta_card["ID"] = parameter["ID"]
    append_card(delta_card, global_tag)
    # elif parameter['tag'] is 'Surface':
    # elif parameter['tag'] is 'Source':


# ==============================================================================
# Util
# ==============================================================================


def nuclide_registered(name):
    for card in mcdc.input_deck.nuclides:
        if name == card["name"]:
            return True
    return False


def get_nuclide(name):
    for card in mcdc.input_deck.nuclides:
        if name == card["name"]:
            return card


def print_card(card):
    if isinstance(card, SurfaceHandle):
        card = card.card
    for key in card:
        if key == "tag":
            print(card[key] + " card")
        else:
            print("  " + key + " : " + str(card[key]))


def check_support(label, value, supported, replace=True):
    if replace:
        value = value.replace("_", "-").replace(" ", "-").lower()
    supported_str = "{"
    for str_ in supported:
        supported_str += str_ + ", "
    supported_str = supported_str[:-2] + "}"
    if value not in supported:
        print_error("Unsupported " + label + ": " + value + "\n" + supported_str)
    return value


def check_requirement(label, kw, required):
    missing = "{"
    error = False
    for req in required:
        if req not in kw.keys():
            error = True
            missing += req + ", "
    missing = missing[:-2] + "}"
    if error:
        print_error("Parameters " + missing + " are required for" + label)


# ==============================================================================
# Reset
# ==============================================================================


def reset_cards():
    mcdc.input_deck.reset()<|MERGE_RESOLUTION|>--- conflicted
+++ resolved
@@ -1304,7 +1304,6 @@
 
 def weight_roulette(w_threshold=0.2, w_survive=1.0):
     """
-<<<<<<< HEAD
     If neutron weight is below `w_threshold`, then enter weight rouelette
     technique with survival weight `w_survive`.
 
@@ -1312,20 +1311,7 @@
     ----------
     w_threshold : weight_roulette() is called on a particle if
                   P['w'] <= wr_threshold
-    w_survive : weight survival
-=======
-    Use weight roulette technique if neutron weight is below wr_threshold.
-
-    Neutron has 'chance' probability of having its weight increased
-    by factor of 1/CHANCE, and 1-CHANCE probability of terminating.
-
-    Parameters
-    ----------
-    chance :
-        probability of survival
-    wr_threshold :
-        weight_roulette() is called on a particle if P['w'] <= wr_threshold
->>>>>>> 53a67e1b
+    w_survive : survival weight
 
     Returns
     -------
